--- conflicted
+++ resolved
@@ -163,11 +163,11 @@
             lunr.stopWordFilter
           )
 
-          /* Set up stemmers for search languages */
+          /* Set up alternate search languages */
           if (lang.length === 1) {
             this.use(lunr[lang[0]])
           } else if (lang.length > 1) {
-            this.use(lunr.multiLanguage(...lang))                               // TODO: remove
+            this.use(lunr.multiLanguage(...lang))
           }
 
           /* Index fields */
@@ -178,7 +178,6 @@
           /* Index documents */
           docs.forEach(doc => this.add(doc))
         })
-<<<<<<< HEAD
 
         /* Register event handler for lazy rendering */
         const container = this.el_.parentNode
@@ -189,8 +188,6 @@
               container.offsetHeight >= container.scrollHeight - 16)
             this.stack_.splice(0, 10).forEach(render => render())
         })
-=======
->>>>>>> fde1e25a
       }
       /* eslint-enable no-invalid-this */
 
