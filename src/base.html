<!--
  Copyright (c) 2016-2019 Martin Donath <martin.donath@squidfunk.com>

  Permission is hereby granted, free of charge, to any person obtaining a copy
  of this software and associated documentation files (the "Software"), to
  deal in the Software without restriction, including without limitation the
  rights to use, copy, modify, merge, publish, distribute, sublicense, and/or
  sell copies of the Software, and to permit persons to whom the Software is
  furnished to do so, subject to the following conditions:

  The above copyright notice and this permission notice shall be included in
  all copies or substantial portions of the Software.

  THE SOFTWARE IS PROVIDED "AS IS", WITHOUT WARRANTY OF ANY KIND, EXPRESS OR
  IMPLIED, INCLUDING BUT NOT LIMITED TO THE WARRANTIES OF MERCHANTABILITY,
  FITNESS FOR A PARTICULAR PURPOSE AND NON-INFRINGEMENT. IN NO EVENT SHALL THE
  AUTHORS OR COPYRIGHT HOLDERS BE LIABLE FOR ANY CLAIM, DAMAGES OR OTHER
  LIABILITY, WHETHER IN AN ACTION OF CONTRACT, TORT OR OTHERWISE, ARISING
  FROM, OUT OF OR IN CONNECTION WITH THE SOFTWARE OR THE USE OR OTHER DEALINGS
  IN THE SOFTWARE.
-->

{% import "partials/language.html" as lang with context %}

<!-- Theme options -->
{% set feature = config.theme.feature %}
{% set palette = config.theme.palette %}
{% set font = config.theme.font %}

<!doctype html>
<html lang="{{ lang.t('language') }}" class="no-js">
  <head>

    <!-- Metatags -->
    {% block site_meta %}
      <meta charset="utf-8" />
      <meta name="viewport" content="width=device-width, initial-scale=1" />

      <!-- Keep for compatibility, see http://bit.ly/2tMB6ag -->
      <meta http-equiv="x-ua-compatible" content="ie=edge" />

      <!-- Page description -->
      {% if page and page.meta and page.meta.description %}
        <meta name="description" content="{{ page.meta.description }}" />
      {% elif config.site_description %}
        <meta name="description" content="{{ config.site_description }}" />
      {% endif %}

      <!-- Redirect -->
      {% if page and page.meta and page.meta.redirect %}
        <script>
          var anchor = window.location.hash.substr(1)
          location.href = '{{ page.meta.redirect }}' +
            (anchor ? '#' + anchor : '')
        </script>

        <!-- Fallback in case JavaScript is not available -->
        <meta http-equiv="refresh" content="0; url={{ page.meta.redirect }}" />
        <meta name="robots" content="noindex" />
        <link rel="canonical" href="{{ page.meta.redirect }}" />

      <!-- Canonical -->
      {% elif page.canonical_url %}
        <link rel="canonical" href="{{ page.canonical_url }}" />
      {% endif %}

      <!-- Page author -->
      {% if page and page.meta and page.meta.author %}
        <meta name="author" content="{{ page.meta.author | first }}" />
      {% elif config.site_author %}
        <meta name="author" content="{{ config.site_author }}" />
      {% endif %}

      <!-- Favicon -->
      <link rel="shortcut icon" href="{{ config.theme.favicon | url }}">

      <!-- Generator banner -->
      <meta
        name="generator"
        content="mkdocs-{{ mkdocs_version }}, $md-name$-$md-version$"
      />
    {% endblock %}

    <!-- Site title -->
    {% block htmltitle %}
      {% if page and page.meta and page.meta.title %}
        <title>{{ page.meta.title }}</title>
      {% elif page and page.title and not page.is_homepage %}
        <title>{{ page.title | striptags }} - {{ config.site_name }}</title>
      {% else %}
        <title>{{ config.site_name }}</title>
      {% endif %}
    {% endblock %}

    <!-- Theme-related stylesheets -->
    {% block styles %}
      <link
        rel="stylesheet"
        type="text/css"
        href="{{ 'assets/stylesheets/app.css' | url }}"
      />

      <!-- Extra color palette -->
      {% if palette.primary or palette.accent %}
        <link
          rel="stylesheet"
          type="text/css"
          href="{{ 'assets/stylesheets/app-palette.css' | url }}"
        />
      {% endif %}

      <!-- Theme-color meta tag for Android -->
      {% if palette.primary %}
        {% import "partials/palette.html" as map %}
        {% set primary = map.primary(
          palette.primary | replace(" ", "-") | lower
        ) %}
        <meta name="theme-color" content="{{ primary }}" />
      {% endif %}
    {% endblock %}

    <!-- JavaScript libraries -->
    {% block libs %}{% endblock %}

    <!-- Webfonts -->
    {% block fonts %}

      <!-- Load fonts from Google -->
      {% if font != false %}
        <link href="https://fonts.gstatic.com" rel="preconnect" crossorigin />
<<<<<<< HEAD
        <link
          rel="stylesheet"
          type="text/css"
          href="https://fonts.googleapis.com/css?family={{
            font.text | replace(' ', '+') + ':300,400,400i,700|' +
            font.code | replace(' ', '+')
          }}&display=fallback"
        />
=======
        <link rel="stylesheet" type="text/css"
            href="https://fonts.googleapis.com/css?family={{
              font.text | replace(' ', '+') + ':300,400,400i,700%7C' +
              font.code | replace(' ', '+')
            }}&display=fallback" />
>>>>>>> 9327d499
        <style>
          body, input {
            font-family: "{{ font.text }}", "Helvetica Neue",
              Helvetica, Arial, sans-serif;
          }
          pre, code, kbd {
            font-family: "{{ font.code }}", "Courier New",
              Courier, monospace;
          }
        </style>
      {% endif %}
    {% endblock %}

    <!-- Material icons as iconset -->
    <link
      rel="stylesheet"
      type="text/css"
      href="{{ 'assets/fonts/material-icons.css' | url }}"
    />

    <!-- Progressive Web App Manifest -->
    {% if config.extra.manifest %}
      <link rel="manifest" href="{{ config.extra.manifest | url }}">
    {% endif %}

    <!-- FontAwesome for social links -->
    {% if config.extra.social %}
      <link
        rel="stylesheet"
        type="text/css"
        href="{{ 'assets/fonts/font-awesome.css' | url }}"
      />
    {% endif %}

    <!-- Custom stylesheets -->
    {% for path in config["extra_css"] %}
      <link rel="stylesheet" type="text/css" href="{{ path | url }}" />
    {% endfor %}

    <!-- Analytics -->
    {% block analytics %}
      {% if config.google_analytics %}
        {% include "partials/integrations/analytics.html" %}
      {% endif %}
    {% endblock %}

    <!-- Custom front matter -->
    {% block extrahead %}{% endblock %}
  </head>

  <!-- Text direction and color palette, if defined -->
  {% if palette.primary or palette.accent %}
    {% set primary = palette.primary | replace(" ", "-") | lower %}
    {% set accent  = palette.accent  | replace(" ", "-") | lower %}
    <body
      dir="{{ lang.t('direction') }}"
      data-md-color-primary="{{ primary }}"
      data-md-color-accent="{{ accent }}"
    >
  {% else %}
    <body dir="{{ lang.t('direction') }}">
  {% endif %}

    <!-- Hidden container for inline SVGs -->
    <svg class="md-svg">
      <defs>

        <!--
          Check whether the repository is hosted on one of the supported code
          hosting platforms (GitHub, GitLab or Bitbucket) to show icon.
        -->
        {% set platform = config.extra.repo_icon or config.repo_url %}
        {% if "github" in platform %}
          {% include "assets/images/icons/github.svg" %}
        {% elif "gitlab" in platform %}
          {% include "assets/images/icons/gitlab.svg" %}
        {% elif "bitbucket" in platform %}
          {% include "assets/images/icons/bitbucket.svg" %}
        {% endif %}
      </defs>
    </svg>

    <!--
      State toggles - we need to set autocomplete="off" in order to reset the
      drawer on back button invocation in some browsers
    -->
    <input
      class="md-toggle"
      data-md-toggle="drawer"
      type="checkbox"
      id="__drawer"
      autocomplete="off"
    />
    <input
      class="md-toggle"
      data-md-toggle="search"
      type="checkbox"
      id="__search"
      autocomplete="off"
    />

    <!-- Overlay for expanded drawer -->
    <label
      class="md-overlay"
      data-md-component="overlay"
      for="__drawer"
    ></label>

    <!-- Link to skip to content -->
    {% if page.toc | first is defined %}
      <a href="{{ (page.toc | first).url }}" tabindex="1" class="md-skip">
        {{ lang.t('skip.link.title') }}
      </a>
    {% endif %}

    <!-- Application header -->
    {% block header %}
      {% include "partials/header.html" %}
    {% endblock %}

    <!-- Container, necessary for web-application context -->
    <div class="md-container" data-md-component="container">

      <!-- Hero teaser -->
      {% block hero %}
        {% if page and page.meta and page.meta.hero %}
          {% include "partials/hero.html" with context %}
        {% endif %}
      {% endblock %}

      <!-- Tabs with outline -->
      {% if feature.tabs %}
        {% include "partials/tabs.html" %}
      {% endif %}

      <!-- Main area -->
      <main class="md-main" role="main">
        <div class="md-main__inner md-grid" data-md-component="main">

          <!-- Navigation -->
          {% block site_nav %}

            <!-- Main navigation -->
            {% if nav %}
              <div
                class="md-sidebar md-sidebar--primary"
                data-md-component="navigation"
              >
                <div class="md-sidebar__scrollwrap">
                  <div class="md-sidebar__inner">
                    {% include "partials/nav.html" %}
                  </div>
                </div>
              </div>
            {% endif %}

            <!-- Table of contents -->
            {% if page.toc %}
              <div
                class="md-sidebar md-sidebar--secondary"
                data-md-component="toc"
              >
                <div class="md-sidebar__scrollwrap">
                  <div class="md-sidebar__inner">
                    {% include "partials/toc.html" %}
                  </div>
                </div>
              </div>
            {% endif %}
          {% endblock %}

          <!-- Article -->
          <div class="md-content">
            <article class="md-content__inner md-typeset">

              <!-- Content -->
              {% block content %}

                <!-- Edit button, if URL was defined -->
                {% if page.edit_url %}
                  <a
                    href="{{ page.edit_url }}"
                    title="{{ lang.t('edit.link.title') }}"
                    class="md-icon md-content__icon"
                  >&#xE3C9;<!-- edit --></a>
                {% endif %}

                <!--
                  Hack: check whether the content contains a h1 headline. If it
                  doesn't, the page title (or respectively site name) is used
                  as the main headline.
                -->
                {% if not "\x3ch1" in page.content %}
                  <h1>{{ page.title | default(config.site_name, true)}}</h1>
                {% endif %}

                <!-- Content -->
                {{ page.content }}

                <!-- Source files -->
                {% block source %}
                  {% if page and page.meta and page.meta.source %}
                    <h2 id="__source">{{ lang.t("meta.source") }}</h2>
                    {% set repo = config.repo_url %}
                    {% if repo | last == "/" %}
                      {% set repo = repo[:-1] %}
                    {% endif %}
                    {% set path = page.meta.path | default([""]) %}
                    {% set file = page.meta.source %}
                    <a
                      href="{{ [repo, path, file] | join('/') }}"
                      title="{{ file }}"
                      class="md-source-file"
                    >
                      {{ file }}
                    </a>
                  {% endif %}
                {% endblock %}

                <!-- Support for mkdocs-git-revision-date-localized-plugin -->
                {% if page and page.meta and (
                      page.meta.git_revision_date_localized or
                      page.meta.revision_date
                ) %}
                  {% set label = lang.t("source.revision.date") %}
                  <hr />
                  <div class="md-source-date">
                    <small>

                      <!-- mkdocs-git-revision-date-localized-plugin -->
                      {% if page.meta.git_revision_date_localized %}
                        {{ label }}: {{ page.meta.git_revision_date_localized }}

                      <!-- mkdocs-git-revision-date-plugin -->
                      {% elif page.meta.revision_date %}
                        {{ label }}: {{ page.meta.revision_date }}
                      {% endif %}
                    </small>
                  </div>
                {% endif %}
              {% endblock %}

              <!-- Disqus integration -->
              {% block disqus %}
                {% include "partials/integrations/disqus.html" %}
              {% endblock %}
            </article>
          </div>
        </div>
      </main>

      <!-- Application footer -->
      {% block footer %}
        {% include "partials/footer.html" %}
      {% endblock %}
    </div>

    <!-- Theme-related JavaScript -->
    {% block scripts %}
      <script src="{{ 'assets/javascripts/app.js' | url }}"></script>

      <!-- Load additional languages for search -->
      {% if lang.t("search.language") != "en" %}
        {% set languages = lang.t("search.language").split(",") %}
        {% if languages | length and languages[0] != "" %}
          {% set path = "assets/javascripts/lunr/" %}
          <script src="{{ (path ~ 'lunr.stemmer.support.js') | url }}"></script>
          {% for language in languages | map("trim") %}
            {% if language != "en" %}
              {% if language == "ja" %}
                <script src="{{ (path ~ 'tinyseg.js') | url }}"></script>
              {% endif %}
              {% if language in ($md-lunr-languages$) %}
                <script src="{{ (path ~ 'lunr.' ~ language ~ '.js') | url }}">
                </script>
              {% endif %}
            {% endif %}
          {% endfor %}
          {% if languages | length > 1 %}
            <script src="{{ (path ~ 'lunr.multi.js') | url }}"></script>
          {% endif %}
        {% endif %}
      {% endif %}

      <!-- Translations -->
      <script id="__lang" type="application/json">
        {%- set translations = {} -%}
        {%- for key in [
          "clipboard.copy",
          "clipboard.copied",
          "search.language",
          "search.pipeline.stopwords",
          "search.pipeline.trimmer",
          "search.result.none",
          "search.result.one",
          "search.result.other",
          "search.tokenizer"
        ] -%}
          {%- set _ = translations.update({ key: lang.t(key) }) -%}
        {%- endfor -%}
        {{ translations | tojson }}
      </script>

      <!-- Application initialization -->
      <script>
        app = initialize({
          base: "{{ base_url }}"
        });
      </script>

      <!-- Custom JavaScript -->
      {% for path in config["extra_javascript"] %}
        <script src="{{ path | url }}"></script>
      {% endfor %}
    {% endblock %}
  </body>
</html><|MERGE_RESOLUTION|>--- conflicted
+++ resolved
@@ -128,22 +128,14 @@
       <!-- Load fonts from Google -->
       {% if font != false %}
         <link href="https://fonts.gstatic.com" rel="preconnect" crossorigin />
-<<<<<<< HEAD
         <link
           rel="stylesheet"
           type="text/css"
           href="https://fonts.googleapis.com/css?family={{
-            font.text | replace(' ', '+') + ':300,400,400i,700|' +
+            font.text | replace(' ', '+') + ':300,400,400i,700%7C' +
             font.code | replace(' ', '+')
           }}&display=fallback"
         />
-=======
-        <link rel="stylesheet" type="text/css"
-            href="https://fonts.googleapis.com/css?family={{
-              font.text | replace(' ', '+') + ':300,400,400i,700%7C' +
-              font.code | replace(' ', '+')
-            }}&display=fallback" />
->>>>>>> 9327d499
         <style>
           body, input {
             font-family: "{{ font.text }}", "Helvetica Neue",
