# Bug reporting

Material for MkDocs is an actively maintained project that we constantly strive
to improve. With a project of this size and complexity, bugs may occur. If you
think you have discovered a bug, you can help us by submitting an issue in our
public [issue tracker], following this guide.

  [issue tracker]: https://github.com/squidfunk/mkdocs-material/issues

## Before creating an issue

With more than 20.000 users, issues are created every other day. The maintainers
of this project are trying very hard to keep the number of open issues down by
fixing bugs as fast as possible. By following this guide, you will know exactly
what information we need to help you quickly.

__But first, please try the following things before creating an issue.__

### Upgrade to latest version

Chances are that the bug you discovered was already fixed in a subsequent
version. Thus, before reporting an issue, ensure that you're running the
[latest version] of Material for MkDocs. Please consult our [upgrade guide] to
learn how to upgrade to the latest version.

!!! warning "Bug fixes are not backported"

    Please understand that only bugs that occur in the latest version of
    Material for MkDocs will be addressed. Also, to reduce duplicate efforts,
    fixes cannot be backported to earlier versions.

### Remove customizations

If you're using [customizations] like [additional CSS], [JavaScript], or
[theme extension], please remove them from `mkdocs.yml` before reporting a bug.
We can't offer official support for bugs that might hide in your overrides, so
make sure to omit the following settings from `mkdocs.yml`:

  - [`theme.custom_dir`][theme.custom_dir]
  - [`theme.hooks`][theme.hooks]
  - [`extra_css`][extra_css]
  - [`extra_javascript`][extra_javascript]

If, after removing those settings, the bug is gone, the bug is likely caused by
your customizations. A good idea is to add them back gradually to narrow down
the root cause of the problem. If you did a major version upgrade, make sure you
adjusted all partials you have overridden.

!!! warning "Customizations mentioned in our documentation"

    A handful of the features Material for MkDocs offers can only be implemented
    with customizations. If you find a bug in any of the customizations [that
    our documentation explicitly mentions], you are, of course, encouraged to
    report it.

__Don't be shy to ask on our [discussion board] for help if you run into
problems.__

  [latest version]: ../changelog/index.md
  [upgrade guide]: ../upgrade.md
  [Customizations]: ../customization.md
  [additional CSS]: ../customization.md#additional-css
  [JavaScript]: ../customization.md#additional-javascript
  [theme extension]: ../customization.md#extending-the-theme
  [theme.custom_dir]: https://www.mkdocs.org/user-guide/configuration/#custom_dir
  [theme.hooks]: https://www.mkdocs.org/user-guide/configuration/#hooks
  [extra_css]: https://www.mkdocs.org/user-guide/configuration/#extra_css
  [extra_javascript]: https://www.mkdocs.org/user-guide/configuration/#extra_javascript
  [discussion board]: https://github.com/squidfunk/mkdocs-material/issues
  [StackOverflow]: https://stackoverflow.com
  [that our documentation explicitly mentions]: ?q="extends+base"

### Search for solutions

At this stage, we know that the problem persists in the latest version and is
not caused by any of your customizations. However, the problem might result from
a small typo or a syntactical error in a configuration file, e.g., `mkdocs.yml`.

Now, before you go through the trouble of creating a bug report that is answered
and closed right away with a link to the relevant documentation section or
another already reported or closed issue or discussion, you can save time for
us and yourself by doing some research:

1.  [Search our documentation] and look for the relevant sections that could
    be related to your problem. If found, make sure that you configured
    everything correctly.[^1]

  [^1]:
    When adding lines to `mkdocs.yml`, make sure you are preserving the
    indentation as mentioned in the documentation since YAML is a
    whitespace-sensitive language. Many reported issues turn out to be
    configuration errors.

1.  [Search our issue tracker][issue tracker], as another user might already
    have reported the same problem, and there might even be a known workaround
    or fix for it. Thus, no need to create a new issue.

2.  [Search our discussion board][discussion board] to learn if other users
    are struggling with similar problems and work together with our great
    community towards a solution. Many problems are solved here.

__Keep track of all <u>search terms</u> and <u>relevant links</u>, you'll need
them in the bug report.__[^2]

  [^2]:
    We might be using terminology in our documentation different from yours,
    but we mean the same. When you include the search terms and related links
    in your bug report, you help us to adjust and improve the documentation.

---

At this point, when you still haven't found a solution to your problem, we
encourage you to create an issue because it's now very likely that you
stumbled over something we don't know yet. Read the following section to learn
how to create a complete and helpful bug report.

  [Search our documentation]: ?q=

## Issue template

We have created a new issue template to make the bug-reporting process as simple
as possible and more efficient for the community and us. It is the result of
our experience answering and fixing more than 1,600 issues (and counting) and
consists of the following parts:

- [Title]
- [Context] <small>optional</small>
- [Bug description]
- [Related links]
- [Reproduction]
- [Steps to reproduce]
- [Browser] <small>optional</small>
- [Checklist]

  [Title]: #title
  [Context]: #context
  [Bug description]: #bug-description
  [Related links]: #related-links
  [Reproduction]: #reproduction
  [Steps to reproduce]: #steps-to-reproduce
  [Browser]: #browser
  [Checklist]: #checklist

### Title

A good title is short and descriptive. It should be a one-sentence executive
summary of the issue, so the impact and severity of the bug you want to report
can be inferred from the title.

| <!-- --> | Example  |
| -------- | -------- |
| :material-check:{ style="color: #4DB6AC" } __Clear__ | Built-in `typeset` plugin changes precedence of nav title over `h1`
| :material-close:{ style="color: #EF5350" } __Wordy__ | The built-in `typeset` plugin changes the precedence of the nav title over the document headline
| :material-close:{ style="color: #EF5350" } __Unclear__ | Title does not work
| :material-close:{ style="color: #EF5350" } __Generic__ | Please help

### Context <small>optional</small> { #context }

Before describing the bug, you can provide additional context for us to
understand what you were trying to achieve. Explain the circumstances
in which you're using Material for MkDocs, and what you _think_ might be
relevant. Don't write about the bug here.

> __Why this might be helpful__: some errors only manifest in specific settings,
> environments or edge cases, for example, when your documentation contains
> thousands of documents.

### Bug description

Now, to the bug you want to report. Provide a clear, focused, specific, and
concise summary of the bug you encountered. Explain why you think this is a bug
that should be reported to Material for MkDocs, and not to one of its
dependencies.[^3] Adhere to the following principles:

  [^3]:
    Sometimes, users report bugs on our [issue tracker] that are caused by one
    of our upstream dependencies, including [MkDocs], [Python Markdown],
    [Python Markdown Extensions] or third-party plugins. A good rule of thumb is
    to change the [`theme.name`][theme.name] to `mkdocs` or `readthedocs` and
    check if the problem persists. If it does, the problem is likely not
    related to Material for MkDocs and should be reported upstream. When in
    doubt, use our [discussion board] to ask for help.

-   __Explain the <u>what</u>, not the <u>how</u>__ – don't explain
    [how to reproduce the bug][Steps to reproduce] here, we're getting there.
    Focus on articulating the problem and its impact as clearly as possible.

-   __Keep it short and concise__ – if the bug can be precisely explained in one
    or two sentences, perfect. Don't inflate it – maintainers and future users
    will be grateful for having to read less.

-   __One bug at a time__ – if you encounter several unrelated bugs, please
    create separate issues for them. Don't report them in the same issue, as
    this makes attribution difficult.

---

:material-run-fast: __Stretch goal__ – if you found a workaround or a way to fix
the bug, you can help other users temporarily mitigate the problem before
we maintainers can fix the bug in our code base.

> __Why we need this__: in order for us to understand the problem, we
> need a clear description of it and quantify its impact, which is essential
> for triage and prioritization.

  [MkDocs]: https://www.mkdocs.org
  [Python Markdown]: https://python-markdown.github.io/extensions/
  [Python Markdown Extensions]: https://facelessuser.github.io/pymdown-extensions/
  [theme.name]: https://www.mkdocs.org/user-guide/configuration/#theme

### Related links

Of course, prior to reporting a bug, you have read our documentation and
[could not find a working solution][search for solutions]. Please share links
to all sections of our documentation that might be relevant to the bug, as it
helps us gradually improve it.

Additionally, since you have searched our [issue tracker] and [discussion board]
before reporting an issue, and have possibly found several issues or
discussions, include those as well. Every link to an issue or discussion creates
a backlink, guiding us maintainers and other users in the future.

---

:material-run-fast: __Stretch goal__ – if you also include the search terms you
used when [searching for a solution][search for solutions] to your problem, you
make it easier for us maintainers to improve the documentation.

> __Why we need this__: related links help us better understand what you were
> trying to achieve and whether sections of our documentation need to be
> adjusted, extended, or overhauled.

  [search for solutions]: #search-for-solutions

### Reproduction

A minimal reproduction is at the heart of every well-written bug report, as
it allows us maintainers to instantly recreate the necessary conditions to
inspect the bug to quickly find its root cause. It's a proven fact that issues
with concise and small reproductions can be fixed much faster.

[:material-bug: Create reproduction][Create reproduction]{ .md-button .md-button--primary }

---

After you have created the reproduction, you should have a `.zip` file, ideally
not larger than 1 MB. Just drag and drop the `.zip` file into this field, which
will automatically upload it to GitHub.

> __Why we need this__: if an issue contains no minimal reproduction or just
> a link to a repository with thousands of files, the maintainers would need to
> invest a lot of time into trying to recreate the right conditions to even
> inspect the bug, let alone fix it.

!!! warning "Don't share links to repositories"

    While we know that it is a good practice among developers to include a link
    to a repository with the bug report, we currently don't support those in our
    process. The reason is that the reproduction, which is automatically
    produced by the [built-in info plugin] contains all of the necessary
    environment information that is often forgotten to be included.

    Additionally, there are many non-technical users of Material for MkDocs that
    have trouble creating repositories.

  [Create reproduction]: reproduction.md
  [built-in info plugin]: reproduction.md#creating-a-zip-file

### Steps to reproduce

<<<<<<< HEAD
At this point, you provided us with enough information to understand the bug
and gave us a reproduction that we could run and inspect. However, when we
=======
At this point, you provided us with enough information to understand the bug,
and you gave us a reproduction that we could run and inspect. However, when we
>>>>>>> b2ed2cd1
run your reproduction, it might not be immediately apparent how we can see
the bug in action.

Next, please list the specific steps we should follow when running your
reproduction to observe the bug. Keep the steps short and concise, and make sure
not to leave anything out. Use simple language as you would explain it to a
five-year-old, and focus on continuity.

> __Why we need this__: we must know how to navigate your reproduction in order
> to observe the bug, as some bugs only occur at certain viewports or in
> specific conditions.

### Browser <small>optional</small> { #browser }

If you're reporting a bug that only occurs in one or more _specific_ browsers,
we need to know which browsers are affected. This field is optional, as it is
only relevant when the bug you are reporting does not involve a crash when
[previewing] or [building] your site. Moreover, to verify that a browser 
extension is not the source of the bug, test if the issue persists when 
switching to incognito mode.

> __Why we need this__: some bugs only occur in specific browsers or versions.
> Since now, almost all browsers are evergreen, we usually don't need to know the
> version in which it occurs, but we might ask for it later. When in doubt, add
> the browser version as the first step in the field above.

  [previewing]: http://localhost:8000/mkdocs-material/creating-your-site/#previewing-as-you-write
  [building]: http://localhost:8000/mkdocs-material/creating-your-site/#building-your-site

### Checklist

Thanks for following the guide and creating a high-quality and complete bug
<<<<<<< HEAD
report – you are almost done. The checklist ensures that you have read this guide
and have worked to your best knowledge to provide us with everything we need to
know to help you.
=======
report – you are almost done. This section ensures that you have read this guide
and have worked to the best of your knowledge to provide us with everything we
need to know to help you.
>>>>>>> b2ed2cd1

__We'll take it from here.__<|MERGE_RESOLUTION|>--- conflicted
+++ resolved
@@ -1,4 +1,4 @@
-# Bug reporting
+# Bug reports
 
 Material for MkDocs is an actively maintained project that we constantly strive
 to improve. With a project of this size and complexity, bugs may occur. If you
@@ -9,12 +9,12 @@
 
 ## Before creating an issue
 
-With more than 20.000 users, issues are created every other day. The maintainers
+With more than 20,000 users, issues are created every other day. The maintainers
 of this project are trying very hard to keep the number of open issues down by
 fixing bugs as fast as possible. By following this guide, you will know exactly
 what information we need to help you quickly.
 
-__But first, please try the following things before creating an issue.__
+__But first, please do the following things before creating an issue.__
 
 ### Upgrade to latest version
 
@@ -37,7 +37,7 @@
 make sure to omit the following settings from `mkdocs.yml`:
 
   - [`theme.custom_dir`][theme.custom_dir]
-  - [`theme.hooks`][theme.hooks]
+  - [`hooks`][hooks]
   - [`extra_css`][extra_css]
   - [`extra_javascript`][extra_javascript]
 
@@ -63,7 +63,7 @@
   [JavaScript]: ../customization.md#additional-javascript
   [theme extension]: ../customization.md#extending-the-theme
   [theme.custom_dir]: https://www.mkdocs.org/user-guide/configuration/#custom_dir
-  [theme.hooks]: https://www.mkdocs.org/user-guide/configuration/#hooks
+  [hooks]: https://www.mkdocs.org/user-guide/configuration/#hooks
   [extra_css]: https://www.mkdocs.org/user-guide/configuration/#extra_css
   [extra_javascript]: https://www.mkdocs.org/user-guide/configuration/#extra_javascript
   [discussion board]: https://github.com/squidfunk/mkdocs-material/issues
@@ -118,8 +118,8 @@
 
 ## Issue template
 
-We have created a new issue template to make the bug-reporting process as simple
-as possible and more efficient for the community and us. It is the result of
+We have created a new issue template to make the bug reporting process as simple
+as possible and more efficient for our community and us. It is the result of
 our experience answering and fixing more than 1,600 issues (and counting) and
 consists of the following parts:
 
@@ -152,7 +152,7 @@
 | :material-check:{ style="color: #4DB6AC" } __Clear__ | Built-in `typeset` plugin changes precedence of nav title over `h1`
 | :material-close:{ style="color: #EF5350" } __Wordy__ | The built-in `typeset` plugin changes the precedence of the nav title over the document headline
 | :material-close:{ style="color: #EF5350" } __Unclear__ | Title does not work
-| :material-close:{ style="color: #EF5350" } __Generic__ | Please help
+| :material-close:{ style="color: #EF5350" } __Useless__ | Help
 
 ### Context <small>optional</small> { #context }
 
@@ -263,22 +263,17 @@
     Additionally, there are many non-technical users of Material for MkDocs that
     have trouble creating repositories.
 
-  [Create reproduction]: reproduction.md
-  [built-in info plugin]: reproduction.md#creating-a-zip-file
+  [Create reproduction]: ../guides/creating-a-reproduction.md
+  [built-in info plugin]: ../plugins/info.md
 
 ### Steps to reproduce
 
-<<<<<<< HEAD
 At this point, you provided us with enough information to understand the bug
-and gave us a reproduction that we could run and inspect. However, when we
-=======
-At this point, you provided us with enough information to understand the bug,
-and you gave us a reproduction that we could run and inspect. However, when we
->>>>>>> b2ed2cd1
-run your reproduction, it might not be immediately apparent how we can see
+and provided us with a reproduction that we could run and inspect. However, when
+we run your reproduction, it might not be immediately apparent how we can see
 the bug in action.
 
-Next, please list the specific steps we should follow when running your
+Thus, please list the specific steps we should follow when running your
 reproduction to observe the bug. Keep the steps short and concise, and make sure
 not to leave anything out. Use simple language as you would explain it to a
 five-year-old, and focus on continuity.
@@ -292,9 +287,13 @@
 If you're reporting a bug that only occurs in one or more _specific_ browsers,
 we need to know which browsers are affected. This field is optional, as it is
 only relevant when the bug you are reporting does not involve a crash when
-[previewing] or [building] your site. Moreover, to verify that a browser 
-extension is not the source of the bug, test if the issue persists when 
-switching to incognito mode.
+[previewing] or [building] your site.
+
+---
+
+:material-incognito: __Incognito mode__ – Please verify that a the bug is
+not caused by a browser extension. Switch to incognito mode and try to reproduce
+the bug. If it's gone, it's caused by an extension.
 
 > __Why we need this__: some bugs only occur in specific browsers or versions.
 > Since now, almost all browsers are evergreen, we usually don't need to know the
@@ -307,14 +306,8 @@
 ### Checklist
 
 Thanks for following the guide and creating a high-quality and complete bug
-<<<<<<< HEAD
 report – you are almost done. The checklist ensures that you have read this guide
 and have worked to your best knowledge to provide us with everything we need to
 know to help you.
-=======
-report – you are almost done. This section ensures that you have read this guide
-and have worked to the best of your knowledge to provide us with everything we
-need to know to help you.
->>>>>>> b2ed2cd1
 
 __We'll take it from here.__