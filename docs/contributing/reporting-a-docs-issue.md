# Documentation issue reporting

<<<<<<< HEAD
The documentation for Material for MkDocs is spread across more than 60 pages 
and covers information about its features, configurations, and everything you 
need to take advantage of Material for MkDocs' full capabilities. If you have 
found an inconsistency, an issue, or see room for improvement in the 
documentation, please submit an issue to our public [issue tracker] by following 
this guide.
=======
In the past seven years, our documentation has grown to more than 60 pages. With
a site being this large, inconsistencies can occur. If you find an inconsistency
or see room for clarification or improvement, please submit an issue to
our public [issue tracker] by following this guide.
>>>>>>> b2ed2cd1

  [issue tracker]: https://github.com/squidfunk/mkdocs-material/issues

## Documentation issue template

Reporting something in the documentation differs from reporting a bug in the code. 
Please thoroughly read the following guide before creating a new documentation 
issue.

### Title

An excellent documentation issue title should be a short, one-sentence 
description of the issue and contain all relevant information and, in particular 
keywords  – to simplify the search in the issue tracker.

| <!-- --> | Example  |
| -------- | -------- | 
| :material-check:{ style="color: #4DB6AC" } __Clear__ | wrong feature flag code.action
| :material-close:{ style="color: #EF5350" } __Unclear__ | Missing information 
| :material-close:{ style="color: #EF5350" } __Generic__ | Please help

### Description

Provide a clear and concise summary of the inconsistency or issue you 
encountered in the documentation or the documentation section that needs 
improvement. Explain why you think the documentation should be adjusted and 
describe the severity of the issue. 

-   __Keep it short and concise__ – if the inconsistency or issue can be 
    precisely explained in one or two sentences, perfect.

<<<<<<< HEAD
-   __One issue at a time__ – if you encounter multiple unrelated inconsistencies 
    or issues on different documentation sites, please create separate issues. 
    Don't report multiple issues in one issue report, which makes identifying 
    them difficult.
=======
-   __One issue at a time__ – if you encounter several unrelated inconsistencies,
    please create separate issues for them. Don't report them in the same issue – it makes attribution difficult.
>>>>>>> b2ed2cd1

> __Why we need this__: for us to understand the issue you have found or the 
> clarification of the documentation needs, we ask for a description and 
> explanation of the serenity.

### Links to the documentation

After you described the documentation section that needs to be adjusted above, 
we now ask you to share the link to this specific documentation section. Make 
sure you link to the sub-pages and anchor the headings directly.

> __Why we need this__: providing the link to the documentation helps us 
> understand which sections of our documentation need to be adjusted, extended, 
> or overhauled. 

### Improvement proposals

<<<<<<< HEAD
Now that you have provided us with the description and link to the 
documentation, you can help us, maintainers, and the community by proposing an 
improvement. This can be a suggestion, a fix, or a temporary workaround.
=======
Now that you have provided us with the description and links to the
documentation sections, you can help us, maintainers, and the community by
proposing an improvement. You can sketch out rough ideas or write a concrete
proposal. This field is optional but very helpful.
>>>>>>> b2ed2cd1

> __Why we need this__: improvement proposal can be beneficial for other users 
> who encounter the same issue, since it will offer them a temporary solution 
> until we maintainers can update the documentation.

### Checklist

<<<<<<< HEAD
Thanks for following the documentation issue reporting guide and creating a 
high-quality documentation issue report. The checklist ensures that you have read 
this guide and have worked to your best knowledge to provide us with every piece 
of information we need to improve the Material for MkDocs documentation.
=======
Thanks for following the guide and creating a high-quality and complete issue 
report – you are almost done. This section ensures that you have read this guide
and have worked to the best of your knowledge to provide us with every piece of
information we need to improve our documentation.
>>>>>>> b2ed2cd1

__We'll take it from here.__<|MERGE_RESOLUTION|>--- conflicted
+++ resolved
@@ -1,102 +1,91 @@
-# Documentation issue reporting
+# Documentation issues
 
-<<<<<<< HEAD
-The documentation for Material for MkDocs is spread across more than 60 pages 
-and covers information about its features, configurations, and everything you 
-need to take advantage of Material for MkDocs' full capabilities. If you have 
-found an inconsistency, an issue, or see room for improvement in the 
-documentation, please submit an issue to our public [issue tracker] by following 
-this guide.
-=======
-In the past seven years, our documentation has grown to more than 60 pages. With
-a site being this large, inconsistencies can occur. If you find an inconsistency
-or see room for clarification or improvement, please submit an issue to
-our public [issue tracker] by following this guide.
->>>>>>> b2ed2cd1
+Our documentation is composed of more than 80 pages and includes extensive
+information on features, configurations, customizations, and much more. If you
+have found an inconsistency or see room for improvement, please follow this
+guide to submit an issue on our [issue tracker].
 
   [issue tracker]: https://github.com/squidfunk/mkdocs-material/issues
 
-## Documentation issue template
+## Issue template
 
-Reporting something in the documentation differs from reporting a bug in the code. 
-Please thoroughly read the following guide before creating a new documentation 
-issue.
+Reporting a documentation issue is usually less involved than reporting a bug,
+as we don't need a [reproduction]. Please thoroughly read this guide before
+creating a new documentation issue, and provide the following information as
+part of the issue:
+
+- [Title]
+- [Description]
+- [Related links]
+- [Proposed change] <small>optional</small>
+- [Checklist]
+
+  [reproduction]: ../guides/creating-a-reproduction.md
+  [Title]: #title
+  [Description]: #description
+  [Related links]: #related-links
+  [Proposed change]: #proposed-change
+  [Checklist]: #checklist
 
 ### Title
 
-An excellent documentation issue title should be a short, one-sentence 
-description of the issue and contain all relevant information and, in particular 
-keywords  – to simplify the search in the issue tracker.
+A good title should be a short, one-sentence description of the issue, contain
+all relevant information and, in particular, keywords to simplify the search in
+our issue tracker.
 
 | <!-- --> | Example  |
-| -------- | -------- | 
-| :material-check:{ style="color: #4DB6AC" } __Clear__ | wrong feature flag code.action
-| :material-close:{ style="color: #EF5350" } __Unclear__ | Missing information 
-| :material-close:{ style="color: #EF5350" } __Generic__ | Please help
+| -------- | -------- |
+| :material-check:{ style="color: #4DB6AC" } __Clear__ | Clarify social cards setup on Windows
+| :material-close:{ style="color: #EF5350" } __Unclear__ | Missing information in the docs
+| :material-close:{ style="color: #EF5350" } __Useless__ | Help
 
 ### Description
 
-Provide a clear and concise summary of the inconsistency or issue you 
-encountered in the documentation or the documentation section that needs 
-improvement. Explain why you think the documentation should be adjusted and 
-describe the severity of the issue. 
+Provide a clear and concise summary of the inconsistency or issue you
+encountered in the documentation or the documentation section that needs
+improvement. Explain why you think the documentation should be adjusted and
+describe the severity of the issue:
 
--   __Keep it short and concise__ – if the inconsistency or issue can be 
-    precisely explained in one or two sentences, perfect.
+-   __Keep it short and concise__ – if the inconsistency or issue can be
+    precisely explained in one or two sentences, perfect. Maintainers and future
+    users will be grateful for having to read less.
 
-<<<<<<< HEAD
--   __One issue at a time__ – if you encounter multiple unrelated inconsistencies 
-    or issues on different documentation sites, please create separate issues. 
-    Don't report multiple issues in one issue report, which makes identifying 
-    them difficult.
-=======
 -   __One issue at a time__ – if you encounter several unrelated inconsistencies,
-    please create separate issues for them. Don't report them in the same issue – it makes attribution difficult.
->>>>>>> b2ed2cd1
+    please create separate issues for them. Don't report them in the same issue
+    – it makes attribution difficult.
 
-> __Why we need this__: for us to understand the issue you have found or the 
-> clarification of the documentation needs, we ask for a description and 
-> explanation of the serenity.
+> __Why we need this__: describing the problem clearly and concisely is a
+> prerequisite for improving our documentation – we need to understand what's
+> wrong, so we can fix it.
 
-### Links to the documentation
+### Related links
 
-After you described the documentation section that needs to be adjusted above, 
-we now ask you to share the link to this specific documentation section. Make 
-sure you link to the sub-pages and anchor the headings directly.
+After you described the documentation section that needs to be adjusted above,
+we now ask you to share the link to this specific documentation section and
+other possibly related sections. Make sure to use anchor links (permanent links)
+where possible, as it simplifies discovery.
 
-> __Why we need this__: providing the link to the documentation helps us 
-> understand which sections of our documentation need to be adjusted, extended, 
-> or overhauled. 
+> __Why we need this__: providing the links to the documentation help us
+> understand which sections of our documentation need to be adjusted, extended,
+> or overhauled.
 
-### Improvement proposals
 
-<<<<<<< HEAD
-Now that you have provided us with the description and link to the 
-documentation, you can help us, maintainers, and the community by proposing an 
-improvement. This can be a suggestion, a fix, or a temporary workaround.
-=======
+### Proposed change <small>optional</small> { #proposed-change }
+
 Now that you have provided us with the description and links to the
 documentation sections, you can help us, maintainers, and the community by
 proposing an improvement. You can sketch out rough ideas or write a concrete
 proposal. This field is optional but very helpful.
->>>>>>> b2ed2cd1
 
-> __Why we need this__: improvement proposal can be beneficial for other users 
-> who encounter the same issue, since it will offer them a temporary solution 
-> until we maintainers can update the documentation.
+> __Why we need this__: an improvement proposal can be beneficial for other
+> users who encounter the same issue, as they offer solutions before we
+> maintainers can update the documentation.
 
 ### Checklist
 
-<<<<<<< HEAD
-Thanks for following the documentation issue reporting guide and creating a 
-high-quality documentation issue report. The checklist ensures that you have read 
-this guide and have worked to your best knowledge to provide us with every piece 
-of information we need to improve the Material for MkDocs documentation.
-=======
-Thanks for following the guide and creating a high-quality and complete issue 
-report – you are almost done. This section ensures that you have read this guide
-and have worked to the best of your knowledge to provide us with every piece of
-information we need to improve our documentation.
->>>>>>> b2ed2cd1
+Thanks for following the guide and providing valuable feedback for our
+documentation – you are almost done. The checklist ensures that you have read
+this guide and have worked to your best knowledge to provide us with every piece
+of information we need to improve it.
 
 __We'll take it from here.__