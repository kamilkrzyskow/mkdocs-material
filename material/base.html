--- conflicted
+++ resolved
@@ -34,11 +34,7 @@
       {% endif %}
     {% endblock %}
     {% block styles %}
-<<<<<<< HEAD
-      <link rel="stylesheet" href="{{ 'assets/stylesheets/main.c89d86b6.min.css' | url }}">
-=======
-      <link rel="stylesheet" href="{{ 'assets/stylesheets/main.975780f9.min.css' | url }}">
->>>>>>> a20e9e0e
+      <link rel="stylesheet" href="{{ 'assets/stylesheets/main.38cbebe6.min.css' | url }}">
       {% if config.theme.palette %}
         {% set palette = config.theme.palette %}
         <link rel="stylesheet" href="{{ 'assets/stylesheets/palette.2505c338.min.css' | url }}">
@@ -247,11 +243,7 @@
       </script>
     {% endblock %}
     {% block scripts %}
-<<<<<<< HEAD
-      <script src="{{ 'assets/javascripts/bundle.3fdbbf21.min.js' | url }}"></script>
-=======
-      <script src="{{ 'assets/javascripts/bundle.5a2dcb6a.min.js' | url }}"></script>
->>>>>>> a20e9e0e
+      <script src="{{ 'assets/javascripts/bundle.58485186.min.js' | url }}"></script>
       {% for path in config.extra_javascript %}
         <script src="{{ path | url }}"></script>
       {% endfor %}
