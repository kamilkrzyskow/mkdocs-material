{#-
  This file was automatically generated - do not edit
-#}
{% import "partials/language.html" as lang with context %}
<!doctype html>
<html lang="{{ lang.t('language') }}" class="no-js">
  <head>
    {% block site_meta %}
      <meta charset="utf-8">
      <meta name="viewport" content="width=device-width,initial-scale=1">
      {% if page.meta and page.meta.description %}
        <meta name="description" content="{{ page.meta.description }}">
      {% elif config.site_description %}
        <meta name="description" content="{{ config.site_description }}">
      {% endif %}
      {% if page.meta and page.meta.author %}
        <meta name="author" content="{{ page.meta.author }}">
      {% elif config.site_author %}
        <meta name="author" content="{{ config.site_author }}">
      {% endif %}
      {% if page.canonical_url %}
        <link rel="canonical" href="{{ page.canonical_url }}">
      {% endif %}
      {% if page.previous_page %}
        <link rel="prev" href="{{ page.previous_page.url | url }}">
      {% endif %}
      {% if page.next_page %}
        <link rel="next" href="{{ page.next_page.url | url }}">
      {% endif %}
      {% if "rss" in config.plugins %}
        <link rel="alternate" type="application/rss+xml" title="{{ lang.t('rss.created') }}" href="{{ 'feed_rss_created.xml' | url }}">
        <link rel="alternate" type="application/rss+xml" title="{{ lang.t('rss.updated') }}" href="{{ 'feed_rss_updated.xml' | url }}">
      {% endif %}
      <link rel="icon" href="{{ config.theme.favicon | url }}">
      <meta name="generator" content="mkdocs-{{ mkdocs_version }}, mkdocs-material-9.1.18">
    {% endblock %}
    {% block htmltitle %}
      {% if page.meta and page.meta.title %}
        <title>{{ page.meta.title }} - {{ config.site_name }}</title>
      {% elif page.title and not page.is_homepage %}
        <title>{{ page.title | striptags }} - {{ config.site_name }}</title>
      {% else %}
        <title>{{ config.site_name }}</title>
      {% endif %}
    {% endblock %}
    {% block styles %}
      <link rel="stylesheet" href="{{ 'assets/stylesheets/main.92d4c850.min.css' | url }}">
      {% if config.theme.palette %}
        {% set palette = config.theme.palette %}
        <link rel="stylesheet" href="{{ 'assets/stylesheets/palette.ecc896b0.min.css' | url }}">
      {% endif %}
      {% include "partials/icons.html" %}
    {% endblock %}
    {% block libs %}
      {% for path in config.extra.polyfills %}
        <script src="{{ path | url }}"></script>
      {% endfor %}
    {% endblock %}
    {% block fonts %}
      {% if config.theme.font != false %}
        {% set text = config.theme.font.text | d("Roboto", true) %}
        {% set code = config.theme.font.code | d("Roboto Mono", true) %}
        <link rel="preconnect" href="https://fonts.gstatic.com" crossorigin>
        <link rel="stylesheet" href="https://fonts.googleapis.com/css?family={{
            text | replace(' ', '+') + ':300,300i,400,400i,700,700i%7C' +
            code | replace(' ', '+') + ':400,400i,700,700i'
          }}&display=fallback">
        <style>:root{--md-text-font:"{{ text }}";--md-code-font:"{{ code }}"}</style>
      {% endif %}
    {% endblock %}
    {% for path in config.extra_css %}
      <link rel="stylesheet" href="{{ path | url }}">
    {% endfor %}
    {% include "partials/javascripts/base.html" %}
    {% block analytics %}
      {% include "partials/integrations/analytics.html" %}
    {% endblock %}
    {% if page.meta and page.meta.meta %}
      {% for tag in page.meta.meta %}
        <meta {% for key, value in tag.items() %} {{ key }}="{{value}}" {% endfor %}>
      {% endfor %}
    {% endif %}
    {% block extrahead %}{% endblock %}
  </head>
  {% set direction = config.theme.direction or lang.t("direction") %}
  {% if config.theme.palette %}
    {% set palette = config.theme.palette %}
    {% if not palette is mapping %}
      {% set palette = palette | first %}
    {% endif %}
    {% set scheme  = palette.scheme  | d("default", true) %}
    {% set primary = palette.primary | d("indigo", true) %}
    {% set accent  = palette.accent  | d("indigo", true) %}
    <body dir="{{ direction }}" data-md-color-scheme="{{ scheme | replace(' ', '-') }}" data-md-color-primary="{{ primary | replace(' ', '-') }}" data-md-color-accent="{{ accent | replace(' ', '-') }}">
  {% else %}
    <body dir="{{ direction }}">
  {% endif %}
    {% set features = config.theme.features or [] %}
    {% if not config.theme.palette is mapping %}
      {% include "partials/javascripts/palette.html" %}
    {% endif %}
    <input class="md-toggle" data-md-toggle="drawer" type="checkbox" id="__drawer" autocomplete="off">
    <input class="md-toggle" data-md-toggle="search" type="checkbox" id="__search" autocomplete="off">
    <label class="md-overlay" for="__drawer"></label>
    <div data-md-component="skip">
      {% if page.toc | first is defined %}
        {% set skip = page.toc | first %}
        <a href="{{ skip.url | url }}" class="md-skip">
          {{ lang.t("action.skip") }}
        </a>
      {% endif %}
    </div>
    <div data-md-component="announce">
      {% if self.announce() %}
        <aside class="md-banner">
          <div class="md-banner__inner md-grid md-typeset">
            {% if "announce.dismiss" in features %}
              <button class="md-banner__button md-icon" aria-label="{{ lang.t('announce.dismiss') }}">
                {% include ".icons/material/close.svg" %}
              </button>
            {% endif %}
            {% block announce %}{% endblock %}
          </div>
          {% if "announce.dismiss" in features %}
            {% include "partials/javascripts/announce.html" %}
          {% endif %}
        </aside>
      {% endif %}
    </div>
    {% if config.extra.version %}
      <div data-md-color-scheme="default" data-md-component="outdated" hidden>
        {% if self.outdated() %}
          <aside class="md-banner md-banner--warning">
            <div class="md-banner__inner md-grid md-typeset">
              {% block outdated %}{% endblock %}
            </div>
            {% include "partials/javascripts/outdated.html" %}
          </aside>
        {% endif %}
      </div>
    {% endif %}
    {% block header %}
      {% include "partials/header.html" %}
    {% endblock %}
    <div class="md-container" data-md-component="container">
      {% block hero %}{% endblock %}
      {% block tabs %}
        {% if "navigation.tabs.sticky" not in features %}
          {% if "navigation.tabs" in features %}
            {% include "partials/tabs.html" %}
          {% endif %}
        {% endif %}
      {% endblock %}
      <main class="md-main" data-md-component="main">
        <div class="md-main__inner md-grid">
          {% block site_nav %}
            {% if nav %}
              {% if page.meta and page.meta.hide %}
                {% set hidden = "hidden" if "navigation" in page.meta.hide %}
              {% endif %}
              <div class="md-sidebar md-sidebar--primary" data-md-component="sidebar" data-md-type="navigation" {{ hidden }}>
                <div class="md-sidebar__scrollwrap">
                  <div class="md-sidebar__inner">
                    {% include "partials/nav.html" %}
                  </div>
                </div>
              </div>
            {% endif %}
            {% if "toc.integrate" not in features %}
              {% if page.meta and page.meta.hide %}
                {% set hidden = "hidden" if "toc" in page.meta.hide %}
              {% endif %}
              <div class="md-sidebar md-sidebar--secondary" data-md-component="sidebar" data-md-type="toc" {{ hidden }}>
                <div class="md-sidebar__scrollwrap">
                  <div class="md-sidebar__inner">
                    {% include "partials/toc.html" %}
                  </div>
                </div>
              </div>
            {% endif %}
          {% endblock %}
          {% block container %}
            <div class="md-content" data-md-component="content">
              <article class="md-content__inner md-typeset">
                {% block content %}
                  {% include "partials/content.html" %}
                {% endblock %}
              </article>
            </div>
          {% endblock %}
          {% include "partials/javascripts/content.html" %}
        </div>
        {% if "navigation.top" in features %}
          <button type="button" class="md-top md-icon" data-md-component="top" hidden>
            {% include ".icons/material/arrow-up.svg" %}
            {{ lang.t("top") }}
          </button>
        {% endif %}
      </main>
      {% block footer %}
        {% include "partials/footer.html" %}
      {% endblock %}
    </div>
    <div class="md-dialog" data-md-component="dialog">
      <div class="md-dialog__inner md-typeset"></div>
    </div>
    {% if config.extra.consent %}
      <div class="md-consent" data-md-component="consent" id="__consent" hidden>
        <div class="md-consent__overlay"></div>
        <aside class="md-consent__inner">
          <form class="md-consent__form md-grid md-typeset" name="consent">
            {% include "partials/consent.html" %}
          </form>
        </aside>
      </div>
      {% include "partials/javascripts/consent.html" %}
    {% endif %}
    {% block config %}
      {%- set app = {
        "base": base_url,
        "features": features,
        "translations": {},
        "search": "assets/javascripts/workers/search.780af0f4.min.js" | url
      } -%}
      {%- if config.extra.version -%}
        {%- set _ = app.update({ "version": config.extra.version }) -%}
      {%- endif -%}
      {%- if config.extra.tags -%}
        {%- set _ = app.update({ "tags": config.extra.tags }) -%}
      {%- endif -%}
      {%- set translations = app.translations -%}
      {%- for key in [
        "clipboard.copy",
        "clipboard.copied",
        "search.result.placeholder",
        "search.result.none",
        "search.result.one",
        "search.result.other",
        "search.result.more.one",
        "search.result.more.other",
        "search.result.term.missing",
        "select.version"
      ] -%}
        {%- set _ = translations.update({ key: lang.t(key) }) -%}
      {%- endfor -%}
      <script id="__config" type="application/json">
        {{- app | tojson -}}
      </script>
    {% endblock %}
    {% block scripts %}
<<<<<<< HEAD
      <script src="{{ 'assets/javascripts/bundle.9d591707.min.js' | url }}"></script>
=======
      <script src="{{ 'assets/javascripts/bundle.d7db711e.min.js' | url }}"></script>
>>>>>>> bef6962f
      {% for path in config.extra_javascript %}
        {% if path.endswith(".mjs") %}
          <script type="module" src="{{ path | url }}"></script>
        {% else %}
          <script src="{{ path | url }}"></script>
        {% endif %}
      {% endfor %}
    {% endblock %}
  </body>
</html><|MERGE_RESOLUTION|>--- conflicted
+++ resolved
@@ -248,11 +248,7 @@
       </script>
     {% endblock %}
     {% block scripts %}
-<<<<<<< HEAD
-      <script src="{{ 'assets/javascripts/bundle.9d591707.min.js' | url }}"></script>
-=======
-      <script src="{{ 'assets/javascripts/bundle.d7db711e.min.js' | url }}"></script>
->>>>>>> bef6962f
+      <script src="{{ 'assets/javascripts/bundle.f11ae8b1.min.js' | url }}"></script>
       {% for path in config.extra_javascript %}
         {% if path.endswith(".mjs") %}
           <script type="module" src="{{ path | url }}"></script>
