--- conflicted
+++ resolved
@@ -41,15 +41,9 @@
       {% endif %}
     {% endblock %}
     {% block styles %}
-<<<<<<< HEAD
-      <link rel="stylesheet" href="{{ 'assets/stylesheets/main.1b30c3e9.min.css' | url }}">
+      <link rel="stylesheet" href="{{ 'assets/stylesheets/main.e248e4a4.min.css' | url }}">
       {% if palette.primary or palette.accent %}
-        <link rel="stylesheet" href="{{ 'assets/stylesheets/palette.7dafc863.min.css' | url }}">
-=======
-      <link rel="stylesheet" href="{{ 'assets/stylesheets/main.dce57e4d.min.css' | url }}">
-      {% if palette.primary or palette.accent %}
-        <link rel="stylesheet" href="{{ 'assets/stylesheets/palette.c929de0b.min.css' | url }}">
->>>>>>> 3c2c9843
+        <link rel="stylesheet" href="{{ 'assets/stylesheets/palette.5c06cad9.min.css' | url }}">
       {% endif %}
       {% if palette.primary %}
         {% import "partials/palette.html" as map %}
