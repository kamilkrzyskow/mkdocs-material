--- conflicted
+++ resolved
@@ -184,7 +184,7 @@
         "base": base_url,
         "features": features,
         "translations": {},
-        "search": "assets/javascripts/workers/search.c0c1e814.min.js" | url
+        "search": "assets/javascripts/workers/search.b6ff8c07.min.js" | url
       } -%}
       {%- if config.extra.version -%}
         {%- set _ = app.update({ "version": config.extra.version }) -%}
@@ -213,11 +213,7 @@
       </script>
     {% endblock %}
     {% block scripts %}
-<<<<<<< HEAD
-      <script src="{{ 'assets/javascripts/bundle.d85bccd8.min.js' | url }}"></script>
-=======
-      <script src="{{ 'assets/javascripts/bundle.2feb5f25.min.js' | url }}"></script>
->>>>>>> 0a439743
+      <script src="{{ 'assets/javascripts/bundle.5e13d264.min.js' | url }}"></script>
       {% for path in config["extra_javascript"] %}
         <script src="{{ path | url }}"></script>
       {% endfor %}
