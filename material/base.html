{% import "partials/language.html" as lang %}
<!DOCTYPE html>
<html class="no-js">
  <head>
    {% block site_meta %}
      <meta charset="utf-8">
      <meta name="viewport" content="width=device-width,initial-scale=1">
      {% if config.site_description %}
        <meta name="description" content="{{ config.site_description }}">
      {% endif %}
      {% if page.canonical_url %}
        <link rel="canonical" href="{{ page.canonical_url }}">
      {% endif %}
      {% if config.site_author %}
        <meta name="author" content="{{ config.site_author }}">
      {% endif %}
      {% if config.site_favicon %}
        <link rel="shortcut icon" href="{{ base_url }}/{{ config.site_favicon }}">
      {% else %}
        <link rel="shortcut icon" href="{{ base_url }}/assets/images/favicon.png">
      {% endif %}
      <meta name="generator" content="mkdocs-{{ mkdocs_version }}, mkdocs-material-1.0.5">
    {% endblock %}
    {% block htmltitle %}
      {% if page.title and not page.is_homepage %}
        <title>{{ page.title }} - {{ config.site_name }}</title>
      {% else %}
        <title>{{ config.site_name }}</title>
      {% endif %}
    {% endblock %}
    {% block libs %}
      <script src="{{ base_url }}/assets/javascripts/modernizr-56ade86843.js"></script>
    {% endblock %}
    {% block styles %}
<<<<<<< HEAD
      <link rel="stylesheet" href="{{ base_url }}/assets/stylesheets/application-932e030699.css">
=======
      <link rel="stylesheet" href="{{ base_url }}/assets/stylesheets/application-a7dac97dbb.css">
>>>>>>> eb66e7f8
      {% if config.extra.palette %}
        <link rel="stylesheet" href="{{ base_url }}/assets/stylesheets/application-02ce7adcc2.palette.css">
      {% endif %}
    {% endblock %}
    {% block fonts %}
      {% if config.extra.font != "none" %}
        {% set text = config.extra.get("font", {}).text | default("Roboto") %}
        {% set code = config.extra.get("font", {}).code
                    | default("Roboto Mono") %}
        {% set font = text + ':300,400,400i,700|' + code | replace(' ', '+') %}
        <link rel="stylesheet" href="https://fonts.googleapis.com/css?family={{ font }}">
        <style>body,input{font-family:"{{ text }}","Helvetica Neue",Helvetica,Arial,sans-serif}code,kbd,pre{font-family:"{{ code }}","Courier New",Courier,monospace}</style>
      {% endif %}
      <link rel="stylesheet" href="https://fonts.googleapis.com/icon?family=Material+Icons">
    {% endblock %}
    {% for path in extra_css %}
      <link rel="stylesheet" href="{{ path }}">
    {% endfor %}
    {% block extrahead %}{% endblock %}
  </head>
  {% set palette = config.extra.get("palette", {}) %}
  {% set primary = palette.primary | replace(" ", "-") | lower %}
  {% set accent  = palette.accent  | replace(" ", "-") | lower %}
  {% if primary or accent %}
    <body data-md-color-primary="{{ primary }}" data-md-color-accent="{{ accent }}">
  {% else %}
    <body>
  {% endif %}
    <svg class="md-svg">
      <defs>
        {% set platform = config.extra.repo_icon or config.repo_url %}
        {% if "github" in platform %}
          {% include "assets/images/icons/github-1da075986e.svg" %}
        {% elif "gitlab" in platform %}
          {% include "assets/images/icons/gitlab-5ad3f9f9e5.svg" %}
        {% elif "bitbucket" in platform %}
          {% include "assets/images/icons/bitbucket-670608a71a.svg" %}
        {% endif %}
      </defs>
    </svg>
    <input class="md-toggle" data-md-toggle="drawer" type="checkbox" id="drawer">
    <input class="md-toggle" data-md-toggle="search" type="checkbox" id="search">
    <label class="md-overlay" data-md-component="overlay" for="drawer"></label>
    {% block header %}
      {% include "partials/header.html" %}
    {% endblock %}
    <div class="md-container">
      {% set feature = config.extra.get("feature", {}) %}
      {% if feature.tabs %}
        {% include "partials/tabs.html" %}
      {% endif %}
      <main class="md-main">
        <div class="md-main__inner md-grid" data-md-component="container">
          {% block site_nav %}
            {% if nav %}
              <div class="md-sidebar md-sidebar--primary" data-md-component="navigation">
                <div class="md-sidebar__scrollwrap">
                  <div class="md-sidebar__inner">
                    {% include "partials/nav.html" %}
                  </div>
                </div>
              </div>
            {% endif %}
            {% if page.toc %}
              <div class="md-sidebar md-sidebar--secondary" data-md-component="toc">
                <div class="md-sidebar__scrollwrap">
                  <div class="md-sidebar__inner">
                    {% include "partials/toc.html" %}
                  </div>
                </div>
              </div>
            {% endif %}
          {% endblock %}
          <div class="md-content">
            <article class="md-content__inner md-typeset">
               {% if config.edit_uri %}
                 <a href="{{ page.edit_url }}" title="{{ lang.t('edit.link.title') }}" class="md-icon md-content__edit">edit</a>
               {% endif %}
              {% block content %}
                {% if not "\x3ch1" in page.content %}
                  <h1>{{ page.title | default(config.site_name, true)}}</h1>
                {% endif %}
                {{ page.content }}
              {% endblock %}
              {% if config.extra.disqus and not page.is_homepage %}
                <h2>{{ lang.t('comments') }}</h2>
                <div id="disqus_thread"></div>
                <script>
                  var disqus_config = function () {
                    this.page.url = "{{ page.canonical_url }}";
                    this.page.identifier =
                      "{{ page.canonical_url | replace(config.site_url, "") }}";
                  };
                  (function() {
                    var d = document, s = d.createElement("script");
                    s.src = "//{{ config.extra.disqus }}.disqus.com/embed.js";
                    s.setAttribute("data-timestamp", +new Date());
                    (d.head || d.body).appendChild(s);
                  })();
                </script>
              {% endif %}
            </article>
          </div>
        </div>
      </main>
      {% block footer %}
        {% include "partials/footer.html" %}
      {% endblock %}
    </div>
    {% block scripts %}
<<<<<<< HEAD
      <script src="{{ base_url }}/assets/javascripts/application-c7c31dee65.js"></script>
=======
      <script src="{{ base_url }}/assets/javascripts/application-8dc3dfc020.js"></script>
>>>>>>> eb66e7f8
      <script>app.initialize({url:{base:"{{ base_url }}"}})</script>
      {% for path in extra_javascript %}
        <script src="{{ path }}"></script>
      {% endfor %}
    {% endblock %}
    {% block analytics %}
      {% if config.google_analytics %}
      <script>!function(e,t,a,n,o,c,i){e.GoogleAnalyticsObject=o,e[o]=e[o]||function(){(e[o].q=e[o].q||[]).push(arguments)},e[o].l=1*new Date,c=t.createElement(a),i=t.getElementsByTagName(a)[0],c.async=1,c.src=n,i.parentNode.insertBefore(c,i)}(window,document,"script","https://www.google-analytics.com/analytics.js","ga"),ga("create","{{ config.google_analytics[0] }}","{{ config.google_analytics[1] }}"),ga("set","anonymizeIp",!0),ga("send","pageview");var links=document.getElementsByTagName("a");Array.prototype.map.call(links,function(e){e.host!=document.location.host&&e.addEventListener("click",function(){var t=e.getAttribute("data-md-action")||"follow";ga("send","event","outbound",t,e.href)})});var query=document.forms.search.query;query.addEventListener("blur",function(){if(this.value){var e=document.location.pathname;ga("send","pageview",e+"?q="+this.value)}})</script>
      {% endif %}
    {% endblock %}
  </body>
</html><|MERGE_RESOLUTION|>--- conflicted
+++ resolved
@@ -32,11 +32,7 @@
       <script src="{{ base_url }}/assets/javascripts/modernizr-56ade86843.js"></script>
     {% endblock %}
     {% block styles %}
-<<<<<<< HEAD
-      <link rel="stylesheet" href="{{ base_url }}/assets/stylesheets/application-932e030699.css">
-=======
       <link rel="stylesheet" href="{{ base_url }}/assets/stylesheets/application-a7dac97dbb.css">
->>>>>>> eb66e7f8
       {% if config.extra.palette %}
         <link rel="stylesheet" href="{{ base_url }}/assets/stylesheets/application-02ce7adcc2.palette.css">
       {% endif %}
@@ -147,11 +143,7 @@
       {% endblock %}
     </div>
     {% block scripts %}
-<<<<<<< HEAD
-      <script src="{{ base_url }}/assets/javascripts/application-c7c31dee65.js"></script>
-=======
       <script src="{{ base_url }}/assets/javascripts/application-8dc3dfc020.js"></script>
->>>>>>> eb66e7f8
       <script>app.initialize({url:{base:"{{ base_url }}"}})</script>
       {% for path in extra_javascript %}
         <script src="{{ path }}"></script>
