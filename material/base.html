{#-
  This file was automatically generated - do not edit
-#}
{% import "partials/language.html" as lang with context %}
<!doctype html>
<html lang="{{ lang.t('language') }}" class="no-js">
  <head>
    {% block site_meta %}
      <meta charset="utf-8">
      <meta name="viewport" content="width=device-width,initial-scale=1">
      {% if page.meta and page.meta.description %}
        <meta name="description" content="{{ page.meta.description }}">
      {% elif config.site_description %}
        <meta name="description" content="{{ config.site_description }}">
      {% endif %}
      {% if page.meta and page.meta.author %}
        <meta name="author" content="{{ page.meta.author }}">
      {% elif config.site_author %}
        <meta name="author" content="{{ config.site_author }}">
      {% endif %}
      {% if page.canonical_url %}
        <link rel="canonical" href="{{ page.canonical_url }}">
      {% endif %}
      {% if page.previous_page %}
        <link rel="prev" href="{{ page.previous_page.url | url }}">
      {% endif %}
      {% if page.next_page %}
        <link rel="next" href="{{ page.next_page.url | url }}">
      {% endif %}
      {% if "rss" in config.plugins %}
        <link rel="alternate" type="application/rss+xml" title="{{ lang.t('rss.created') }}" href="{{ 'feed_rss_created.xml' | url }}">
        <link rel="alternate" type="application/rss+xml" title="{{ lang.t('rss.updated') }}" href="{{ 'feed_rss_updated.xml' | url }}">
      {% endif %}
      <link rel="icon" href="{{ config.theme.favicon | url }}">
<<<<<<< HEAD
      <meta name="generator" content="mkdocs-{{ mkdocs_version }}, mkdocs-material-9.2.0-b1">
=======
      <meta name="generator" content="mkdocs-{{ mkdocs_version }}, mkdocs-material-9.1.19">
>>>>>>> 3e8faa0f
    {% endblock %}
    {% block htmltitle %}
      {% if page.meta and page.meta.title %}
        <title>{{ page.meta.title }} - {{ config.site_name }}</title>
      {% elif page.title and not page.is_homepage %}
        <title>{{ page.title | striptags }} - {{ config.site_name }}</title>
      {% else %}
        <title>{{ config.site_name }}</title>
      {% endif %}
    {% endblock %}
    {% block styles %}
      <link rel="stylesheet" href="{{ 'assets/stylesheets/main.83068744.min.css' | url }}">
      {% if config.theme.palette %}
        {% set palette = config.theme.palette %}
        <link rel="stylesheet" href="{{ 'assets/stylesheets/palette.ecc896b0.min.css' | url }}">
      {% endif %}
      {% include "partials/icons.html" %}
    {% endblock %}
    {% block libs %}
      {% for path in config.extra.polyfills %}
        <script src="{{ path | url }}"></script>
      {% endfor %}
    {% endblock %}
    {% block fonts %}
      {% if config.theme.font != false %}
        {% set text = config.theme.font.text | d("Roboto", true) %}
        {% set code = config.theme.font.code | d("Roboto Mono", true) %}
        <link rel="preconnect" href="https://fonts.gstatic.com" crossorigin>
        <link rel="stylesheet" href="https://fonts.googleapis.com/css?family={{
            text | replace(' ', '+') + ':300,300i,400,400i,700,700i%7C' +
            code | replace(' ', '+') + ':400,400i,700,700i'
          }}&display=fallback">
        <style>:root{--md-text-font:"{{ text }}";--md-code-font:"{{ code }}"}</style>
      {% endif %}
    {% endblock %}
    {% for path in config.extra_css %}
      <link rel="stylesheet" href="{{ path | url }}">
    {% endfor %}
    {% include "partials/javascripts/base.html" %}
    {% block analytics %}
      {% include "partials/integrations/analytics.html" %}
    {% endblock %}
    {% if page.meta and page.meta.meta %}
      {% for tag in page.meta.meta %}
        <meta {% for key, value in tag.items() %} {{ key }}="{{value}}" {% endfor %}>
      {% endfor %}
    {% endif %}
    {% block extrahead %}{% endblock %}
  </head>
  {% set direction = config.theme.direction or lang.t("direction") %}
  {% if config.theme.palette %}
    {% set palette = config.theme.palette %}
    {% if not palette is mapping %}
      {% set palette = palette | first %}
    {% endif %}
    {% set scheme  = palette.scheme  | d("default", true) %}
    {% set primary = palette.primary | d("indigo", true) %}
    {% set accent  = palette.accent  | d("indigo", true) %}
    <body dir="{{ direction }}" data-md-color-scheme="{{ scheme | replace(' ', '-') }}" data-md-color-primary="{{ primary | replace(' ', '-') }}" data-md-color-accent="{{ accent | replace(' ', '-') }}">
  {% else %}
    <body dir="{{ direction }}">
  {% endif %}
    {% set features = config.theme.features or [] %}
    {% if not config.theme.palette is mapping %}
      {% include "partials/javascripts/palette.html" %}
    {% endif %}
    <input class="md-toggle" data-md-toggle="drawer" type="checkbox" id="__drawer" autocomplete="off">
    <input class="md-toggle" data-md-toggle="search" type="checkbox" id="__search" autocomplete="off">
    <label class="md-overlay" for="__drawer"></label>
    <div data-md-component="skip">
      {% if page.toc | first is defined %}
        {% set skip = page.toc | first %}
        <a href="{{ skip.url | url }}" class="md-skip">
          {{ lang.t("action.skip") }}
        </a>
      {% endif %}
    </div>
    <div data-md-component="announce">
      {% if self.announce() %}
        <aside class="md-banner">
          <div class="md-banner__inner md-grid md-typeset">
            {% if "announce.dismiss" in features %}
              <button class="md-banner__button md-icon" aria-label="{{ lang.t('announce.dismiss') }}">
                {% set icon = config.theme.icon.close or "material/close" %}
                {% include ".icons/" ~ icon ~ ".svg" %}
              </button>
            {% endif %}
            {% block announce %}{% endblock %}
          </div>
          {% if "announce.dismiss" in features %}
            {% include "partials/javascripts/announce.html" %}
          {% endif %}
        </aside>
      {% endif %}
    </div>
    {% if config.extra.version %}
      <div data-md-color-scheme="default" data-md-component="outdated" hidden>
        {% if self.outdated() %}
          <aside class="md-banner md-banner--warning">
            <div class="md-banner__inner md-grid md-typeset">
              {% block outdated %}{% endblock %}
            </div>
            {% include "partials/javascripts/outdated.html" %}
          </aside>
        {% endif %}
      </div>
    {% endif %}
    {% block header %}
      {% include "partials/header.html" %}
    {% endblock %}
    <div class="md-container" data-md-component="container">
      {% block hero %}{% endblock %}
      {% block tabs %}
        {% if "navigation.tabs.sticky" not in features %}
          {% if "navigation.tabs" in features %}
            {% include "partials/tabs.html" %}
          {% endif %}
        {% endif %}
      {% endblock %}
      <main class="md-main" data-md-component="main">
        <div class="md-main__inner md-grid">
          {% block site_nav %}
            {% if nav %}
              {% if page.meta and page.meta.hide %}
                {% set hidden = "hidden" if "navigation" in page.meta.hide %}
              {% endif %}
              <div class="md-sidebar md-sidebar--primary" data-md-component="sidebar" data-md-type="navigation" {{ hidden }}>
                <div class="md-sidebar__scrollwrap">
                  <div class="md-sidebar__inner">
                    {% include "partials/nav.html" %}
                  </div>
                </div>
              </div>
            {% endif %}
            {% if "toc.integrate" not in features %}
              {% if page.meta and page.meta.hide %}
                {% set hidden = "hidden" if "toc" in page.meta.hide %}
              {% endif %}
              <div class="md-sidebar md-sidebar--secondary" data-md-component="sidebar" data-md-type="toc" {{ hidden }}>
                <div class="md-sidebar__scrollwrap">
                  <div class="md-sidebar__inner">
                    {% include "partials/toc.html" %}
                  </div>
                </div>
              </div>
            {% endif %}
          {% endblock %}
          {% block container %}
            <div class="md-content" data-md-component="content">
              <article class="md-content__inner md-typeset">
                {% block content %}
                  {% include "partials/content.html" %}
                {% endblock %}
              </article>
            </div>
          {% endblock %}
          {% include "partials/javascripts/content.html" %}
        </div>
        {% if "navigation.top" in features %}
          <button type="button" class="md-top md-icon" data-md-component="top" hidden>
            {% set icon = config.theme.icon.top or "material/arrow-up" %}
            {% include ".icons/" ~ icon ~ ".svg" %}
            {{ lang.t("top") }}
          </button>
        {% endif %}
      </main>
      {% block footer %}
        {% include "partials/footer.html" %}
      {% endblock %}
    </div>
    <div class="md-dialog" data-md-component="dialog">
      <div class="md-dialog__inner md-typeset"></div>
    </div>
    {% if config.extra.consent %}
      <div class="md-consent" data-md-component="consent" id="__consent" hidden>
        <div class="md-consent__overlay"></div>
        <aside class="md-consent__inner">
          <form class="md-consent__form md-grid md-typeset" name="consent">
            {% include "partials/consent.html" %}
          </form>
        </aside>
      </div>
      {% include "partials/javascripts/consent.html" %}
    {% endif %}
    {% block config %}
      {%- set app = {
        "base": base_url,
        "features": features,
        "translations": {},
        "search": "assets/javascripts/workers/search.dfff1995.min.js" | url
      } -%}
      {%- if config.extra.version -%}
        {%- set _ = app.update({ "version": config.extra.version }) -%}
      {%- endif -%}
      {%- if config.extra.tags -%}
        {%- set _ = app.update({ "tags": config.extra.tags }) -%}
      {%- endif -%}
      {%- set translations = app.translations -%}
      {%- for key in [
        "clipboard.copy",
        "clipboard.copied",
        "search.result.placeholder",
        "search.result.none",
        "search.result.one",
        "search.result.other",
        "search.result.more.one",
        "search.result.more.other",
        "search.result.term.missing",
        "select.version"
      ] -%}
        {%- set _ = translations.update({ key: lang.t(key) }) -%}
      {%- endfor -%}
      <script id="__config" type="application/json">
        {{- app | tojson -}}
      </script>
    {% endblock %}
    {% block scripts %}
<<<<<<< HEAD
      <script src="{{ 'assets/javascripts/bundle.4e31edb1.min.js' | url }}"></script>
      {% for path in config.extra_javascript %}
        {% if path.endswith(".mjs") %}
          <script type="module" src="{{ path | url }}"></script>
=======
      <script src="{{ 'assets/javascripts/bundle.220ee61c.min.js' | url }}"></script>
      {% for script in config.extra_javascript %}
        {% if script.path %}
          {{ script | script_tag }}
>>>>>>> 3e8faa0f
        {% else %}
          <script src="{{ script | url }}"></script>
        {% endif %}
      {% endfor %}
    {% endblock %}
  </body>
</html><|MERGE_RESOLUTION|>--- conflicted
+++ resolved
@@ -32,11 +32,7 @@
         <link rel="alternate" type="application/rss+xml" title="{{ lang.t('rss.updated') }}" href="{{ 'feed_rss_updated.xml' | url }}">
       {% endif %}
       <link rel="icon" href="{{ config.theme.favicon | url }}">
-<<<<<<< HEAD
       <meta name="generator" content="mkdocs-{{ mkdocs_version }}, mkdocs-material-9.2.0-b1">
-=======
-      <meta name="generator" content="mkdocs-{{ mkdocs_version }}, mkdocs-material-9.1.19">
->>>>>>> 3e8faa0f
     {% endblock %}
     {% block htmltitle %}
       {% if page.meta and page.meta.title %}
@@ -254,17 +250,10 @@
       </script>
     {% endblock %}
     {% block scripts %}
-<<<<<<< HEAD
       <script src="{{ 'assets/javascripts/bundle.4e31edb1.min.js' | url }}"></script>
-      {% for path in config.extra_javascript %}
-        {% if path.endswith(".mjs") %}
-          <script type="module" src="{{ path | url }}"></script>
-=======
-      <script src="{{ 'assets/javascripts/bundle.220ee61c.min.js' | url }}"></script>
       {% for script in config.extra_javascript %}
         {% if script.path %}
           {{ script | script_tag }}
->>>>>>> 3e8faa0f
         {% else %}
           <script src="{{ script | url }}"></script>
         {% endif %}
