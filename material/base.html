{#-
  This file was automatically generated - do not edit
-#}
{% import "partials/language.html" as lang with context %}
{% set feature = config.theme.feature %}
{% set palette = config.theme.palette %}
{% set font = config.theme.font %}
<!doctype html>
<html lang="{{ lang.t('language') }}" class="no-js">
  <head>
    {% block site_meta %}
      <meta charset="utf-8">
      <meta name="viewport" content="width=device-width,initial-scale=1">
      <meta http-equiv="x-ua-compatible" content="ie=edge">
      {% if page and page.meta and page.meta.description %}
        <meta name="description" content="{{ page.meta.description }}">
      {% elif config.site_description %}
        <meta name="description" content="{{ config.site_description }}">
      {% endif %}
      {% if page and page.meta and page.meta.redirect %}
        <script>var anchor=window.location.hash.substr(1);location.href="{{ page.meta.redirect }}"+(anchor?"#"+anchor:"")</script>
        <meta http-equiv="refresh" content="0; url={{ page.meta.redirect }}">
        <meta name="robots" content="noindex">
        <link rel="canonical" href="{{ page.meta.redirect }}">
      {% elif page.canonical_url %}
        <link rel="canonical" href="{{ page.canonical_url }}">
      {% endif %}
      {% if page and page.meta and page.meta.author %}
        <meta name="author" content="{{ page.meta.author | first }}">
      {% elif config.site_author %}
        <meta name="author" content="{{ config.site_author }}">
      {% endif %}
      <link rel="shortcut icon" href="{{ config.theme.favicon | url }}">
      <meta name="generator" content="mkdocs-{{ mkdocs_version }}, mkdocs-material-4.6.0">
    {% endblock %}
    {% block htmltitle %}
      {% if page and page.meta and page.meta.title %}
        <title>{{ page.meta.title }}</title>
      {% elif page and page.title and not page.is_homepage %}
        <title>{{ page.title | striptags }} - {{ config.site_name }}</title>
      {% else %}
        <title>{{ config.site_name }}</title>
      {% endif %}
    {% endblock %}
    {% block styles %}
<<<<<<< HEAD
      <link rel="stylesheet" href="{{ 'assets/stylesheets/app.css' | url }}">
=======
      <link rel="stylesheet" href="{{ 'assets/stylesheets/application.82a18eb7.css' | url }}">
>>>>>>> 9327d499
      {% if palette.primary or palette.accent %}
        <link rel="stylesheet" href="{{ 'assets/stylesheets/app-palette.css' | url }}">
      {% endif %}
      {% if palette.primary %}
        {% import "partials/palette.html" as map %}
        {% set primary = map.primary(
          palette.primary | replace(" ", "-") | lower
        ) %}
        <meta name="theme-color" content="{{ primary }}">
      {% endif %}
    {% endblock %}
    {% block libs %}{% endblock %}
    {% block fonts %}
      {% if font != false %}
        <link href="https://fonts.gstatic.com" rel="preconnect" crossorigin>
        <link rel="stylesheet" href="https://fonts.googleapis.com/css?family={{
<<<<<<< HEAD
            font.text | replace(' ', '+') + ':300,400,400i,700|' +
            font.code | replace(' ', '+')
          }}&display=fallback">
=======
              font.text | replace(' ', '+') + ':300,400,400i,700%7C' +
              font.code | replace(' ', '+')
            }}&display=fallback">
>>>>>>> 9327d499
        <style>body,input{font-family:"{{ font.text }}","Helvetica Neue",Helvetica,Arial,sans-serif}code,kbd,pre{font-family:"{{ font.code }}","Courier New",Courier,monospace}</style>
      {% endif %}
    {% endblock %}
    <link rel="stylesheet" href="{{ 'assets/fonts/material-icons.css' | url }}">
    {% if config.extra.manifest %}
      <link rel="manifest" href="{{ config.extra.manifest | url }}">
    {% endif %}
    {% if config.extra.social %}
      <link rel="stylesheet" href="{{ 'assets/fonts/font-awesome.css' | url }}">
    {% endif %}
    {% for path in config["extra_css"] %}
      <link rel="stylesheet" href="{{ path | url }}">
    {% endfor %}
    {% block analytics %}
      {% if config.google_analytics %}
        {% include "partials/integrations/analytics.html" %}
      {% endif %}
    {% endblock %}
    {% block extrahead %}{% endblock %}
  </head>
  {% if palette.primary or palette.accent %}
    {% set primary = palette.primary | replace(" ", "-") | lower %}
    {% set accent  = palette.accent  | replace(" ", "-") | lower %}
    <body dir="{{ lang.t('direction') }}" data-md-color-primary="{{ primary }}" data-md-color-accent="{{ accent }}">
  {% else %}
    <body dir="{{ lang.t('direction') }}">
  {% endif %}
    <svg class="md-svg">
      <defs>
        {% set platform = config.extra.repo_icon or config.repo_url %}
        {% if "github" in platform %}
          {% include "assets/images/icons/github.svg" %}
        {% elif "gitlab" in platform %}
          {% include "assets/images/icons/gitlab.svg" %}
        {% elif "bitbucket" in platform %}
          {% include "assets/images/icons/bitbucket.svg" %}
        {% endif %}
      </defs>
    </svg>
    <input class="md-toggle" data-md-toggle="drawer" type="checkbox" id="__drawer" autocomplete="off">
    <input class="md-toggle" data-md-toggle="search" type="checkbox" id="__search" autocomplete="off">
    <label class="md-overlay" data-md-component="overlay" for="__drawer"></label>
    {% if page.toc | first is defined %}
      <a href="{{ (page.toc | first).url }}" tabindex="1" class="md-skip">
        {{ lang.t('skip.link.title') }}
      </a>
    {% endif %}
    {% block header %}
      {% include "partials/header.html" %}
    {% endblock %}
    <div class="md-container" data-md-component="container">
      {% block hero %}
        {% if page and page.meta and page.meta.hero %}
          {% include "partials/hero.html" with context %}
        {% endif %}
      {% endblock %}
      {% if feature.tabs %}
        {% include "partials/tabs.html" %}
      {% endif %}
      <main class="md-main" role="main">
        <div class="md-main__inner md-grid" data-md-component="main">
          {% block site_nav %}
            {% if nav %}
              <div class="md-sidebar md-sidebar--primary" data-md-component="navigation">
                <div class="md-sidebar__scrollwrap">
                  <div class="md-sidebar__inner">
                    {% include "partials/nav.html" %}
                  </div>
                </div>
              </div>
            {% endif %}
            {% if page.toc %}
              <div class="md-sidebar md-sidebar--secondary" data-md-component="toc">
                <div class="md-sidebar__scrollwrap">
                  <div class="md-sidebar__inner">
                    {% include "partials/toc.html" %}
                  </div>
                </div>
              </div>
            {% endif %}
          {% endblock %}
          <div class="md-content">
            <article class="md-content__inner md-typeset">
              {% block content %}
                {% if page.edit_url %}
                  <a href="{{ page.edit_url }}" title="{{ lang.t('edit.link.title') }}" class="md-icon md-content__icon">&#xE3C9;</a>
                {% endif %}
                {% if not "\x3ch1" in page.content %}
                  <h1>{{ page.title | default(config.site_name, true)}}</h1>
                {% endif %}
                {{ page.content }}
                {% block source %}
                  {% if page and page.meta and page.meta.source %}
                    <h2 id="__source">{{ lang.t("meta.source") }}</h2>
                    {% set repo = config.repo_url %}
                    {% if repo | last == "/" %}
                      {% set repo = repo[:-1] %}
                    {% endif %}
                    {% set path = page.meta.path | default([""]) %}
                    {% set file = page.meta.source %}
                    <a href="{{ [repo, path, file] | join('/') }}" title="{{ file }}" class="md-source-file">
                      {{ file }}
                    </a>
                  {% endif %}
                {% endblock %}
                {% if page and page.meta and (
                      page.meta.git_revision_date_localized or
                      page.meta.revision_date
                ) %}
                  {% set label = lang.t("source.revision.date") %}
                  <hr>
                  <div class="md-source-date">
                    <small>
                      {% if page.meta.git_revision_date_localized %}
                        {{ label }}: {{ page.meta.git_revision_date_localized }}
                      {% elif page.meta.revision_date %}
                        {{ label }}: {{ page.meta.revision_date }}
                      {% endif %}
                    </small>
                  </div>
                {% endif %}
              {% endblock %}
              {% block disqus %}
                {% include "partials/integrations/disqus.html" %}
              {% endblock %}
            </article>
          </div>
        </div>
      </main>
      {% block footer %}
        {% include "partials/footer.html" %}
      {% endblock %}
    </div>
    {% block scripts %}
<<<<<<< HEAD
      <script src="{{ 'assets/javascripts/app.js' | url }}"></script>
=======
      <script src="{{ 'assets/javascripts/application.d151b584.js' | url }}"></script>
>>>>>>> 9327d499
      {% if lang.t("search.language") != "en" %}
        {% set languages = lang.t("search.language").split(",") %}
        {% if languages | length and languages[0] != "" %}
          {% set path = "assets/javascripts/lunr/" %}
          <script src="{{ (path ~ 'lunr.stemmer.support.js') | url }}"></script>
          {% for language in languages | map("trim") %}
            {% if language != "en" %}
              {% if language == "ja" %}
                <script src="{{ (path ~ 'tinyseg.js') | url }}"></script>
              {% endif %}
              {% if language in ("da","de","du","es","fi","fr","hu","it","ja","jp","nl","no","pt","ro","ru","sv","tr") %}
                <script src="{{ (path ~ 'lunr.' ~ language ~ '.js') | url }}"></script>
              {% endif %}
            {% endif %}
          {% endfor %}
          {% if languages | length > 1 %}
            <script src="{{ (path ~ 'lunr.multi.js') | url }}"></script>
          {% endif %}
        {% endif %}
      {% endif %}
      <script id="__lang" type="application/json">
        {%- set translations = {} -%}
        {%- for key in [
          "clipboard.copy",
          "clipboard.copied",
          "search.language",
          "search.pipeline.stopwords",
          "search.pipeline.trimmer",
          "search.result.none",
          "search.result.one",
          "search.result.other",
          "search.tokenizer"
        ] -%}
          {%- set _ = translations.update({ key: lang.t(key) }) -%}
        {%- endfor -%}
        {{ translations | tojson }}
      </script>
      <script>app=initialize({base:"{{ base_url }}"})</script>
      {% for path in config["extra_javascript"] %}
        <script src="{{ path | url }}"></script>
      {% endfor %}
    {% endblock %}
  </body>
</html><|MERGE_RESOLUTION|>--- conflicted
+++ resolved
@@ -43,11 +43,7 @@
       {% endif %}
     {% endblock %}
     {% block styles %}
-<<<<<<< HEAD
       <link rel="stylesheet" href="{{ 'assets/stylesheets/app.css' | url }}">
-=======
-      <link rel="stylesheet" href="{{ 'assets/stylesheets/application.82a18eb7.css' | url }}">
->>>>>>> 9327d499
       {% if palette.primary or palette.accent %}
         <link rel="stylesheet" href="{{ 'assets/stylesheets/app-palette.css' | url }}">
       {% endif %}
@@ -64,15 +60,9 @@
       {% if font != false %}
         <link href="https://fonts.gstatic.com" rel="preconnect" crossorigin>
         <link rel="stylesheet" href="https://fonts.googleapis.com/css?family={{
-<<<<<<< HEAD
-            font.text | replace(' ', '+') + ':300,400,400i,700|' +
+            font.text | replace(' ', '+') + ':300,400,400i,700%7C' +
             font.code | replace(' ', '+')
           }}&display=fallback">
-=======
-              font.text | replace(' ', '+') + ':300,400,400i,700%7C' +
-              font.code | replace(' ', '+')
-            }}&display=fallback">
->>>>>>> 9327d499
         <style>body,input{font-family:"{{ font.text }}","Helvetica Neue",Helvetica,Arial,sans-serif}code,kbd,pre{font-family:"{{ font.code }}","Courier New",Courier,monospace}</style>
       {% endif %}
     {% endblock %}
@@ -207,11 +197,7 @@
       {% endblock %}
     </div>
     {% block scripts %}
-<<<<<<< HEAD
       <script src="{{ 'assets/javascripts/app.js' | url }}"></script>
-=======
-      <script src="{{ 'assets/javascripts/application.d151b584.js' | url }}"></script>
->>>>>>> 9327d499
       {% if lang.t("search.language") != "en" %}
         {% set languages = lang.t("search.language").split(",") %}
         {% if languages | length and languages[0] != "" %}
