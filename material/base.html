{#-
  This file was automatically generated - do not edit
-#}
{% import "partials/language.html" as lang with context %}
<!doctype html>
<html lang="{{ lang.t('language') }}" class="no-js">
  <head>
    {% block site_meta %}
      <meta charset="utf-8">
      <meta name="viewport" content="width=device-width,initial-scale=1">
      {% if page.meta and page.meta.description %}
        <meta name="description" content="{{ page.meta.description }}">
      {% elif config.site_description %}
        <meta name="description" content="{{ config.site_description }}">
      {% endif %}
      {% if page.meta and page.meta.author %}
        <meta name="author" content="{{ page.meta.author }}">
      {% elif config.site_author %}
        <meta name="author" content="{{ config.site_author }}">
      {% endif %}
      {% if page.canonical_url %}
        <link rel="canonical" href="{{ page.canonical_url }}">
      {% endif %}
      <link rel="icon" href="{{ config.theme.favicon | url }}">
      <meta name="generator" content="mkdocs-{{ mkdocs_version }}, mkdocs-material-8.5.11">
    {% endblock %}
    {% block htmltitle %}
      {% if page.meta and page.meta.title %}
        <title>{{ page.meta.title }} - {{ config.site_name }}</title>
      {% elif page.title and not page.is_homepage %}
        <title>{{ page.title | striptags }} - {{ config.site_name }}</title>
      {% else %}
        <title>{{ config.site_name }}</title>
      {% endif %}
    {% endblock %}
    {% block styles %}
      <link rel="stylesheet" href="{{ 'assets/stylesheets/main.38cbebe6.min.css' | url }}">
      {% if config.theme.palette %}
        {% set palette = config.theme.palette %}
        <link rel="stylesheet" href="{{ 'assets/stylesheets/palette.2505c338.min.css' | url }}">
        {% if palette.primary %}
          {% import "partials/palette.html" as map %}
          {% set primary = map.primary(
            palette.primary | replace(" ", "-") | lower
          ) %}
          <meta name="theme-color" content="{{ primary }}">
        {% endif %}
      {% endif %}
      {% include "partials/icons.html" %}
    {% endblock %}
    {% block libs %}{% endblock %}
    {% block fonts %}
      {% if config.theme.font != false %}
        {% set text = config.theme.font.text | d("Roboto", true) %}
        {% set code = config.theme.font.code | d("Roboto Mono", true) %}
        <link rel="preconnect" href="https://fonts.gstatic.com" crossorigin>
        <link rel="stylesheet" href="https://fonts.googleapis.com/css?family={{
            text | replace(' ', '+') + ':300,300i,400,400i,700,700i%7C' +
            code | replace(' ', '+') + ':400,400i,700,700i'
          }}&display=fallback">
        <style>:root{--md-text-font:"{{ text }}";--md-code-font:"{{ code }}"}</style>
      {% endif %}
    {% endblock %}
    {% for path in config.extra_css %}
      <link rel="stylesheet" href="{{ path | url }}">
    {% endfor %}
    {% include "partials/javascripts/base.html" %}
    {% block analytics %}
      {% include "partials/integrations/analytics.html" %}
    {% endblock %}
    {% if page.meta and page.meta.meta %}
      {% for tag in page.meta.meta %}
        <meta {% for key, value in tag.items() %} {{ key }}="{{value}}" {% endfor %}>
      {% endfor %}
    {% endif %}
    {% block extrahead %}{% endblock %}
  </head>
  {% set direction = config.theme.direction or lang.t("direction") %}
  {% if config.theme.palette %}
    {% set palette = config.theme.palette %}
    {% if not palette is mapping %}
      {% set palette = palette | first %}
    {% endif %}
    {% set scheme = palette.scheme | d("default", true) %}
    <body dir="{{ direction }}" data-md-color-scheme="{{ scheme | replace(' ', '-') }}" data-md-color-primary="{{ palette.primary | replace(' ', '-') }}" data-md-color-accent="{{ palette.accent | replace(' ', '-') }}">
  {% else %}
    <body dir="{{ direction }}">
  {% endif %}
    {% set features = config.theme.features or [] %}
    {% if not config.theme.palette is mapping %}
      {% include "partials/javascripts/palette.html" %}
    {% endif %}
    <input class="md-toggle" data-md-toggle="drawer" type="checkbox" id="__drawer" autocomplete="off">
    <input class="md-toggle" data-md-toggle="search" type="checkbox" id="__search" autocomplete="off">
    <label class="md-overlay" for="__drawer"></label>
    <div data-md-component="skip">
      {% if page.toc | first is defined %}
        {% set skip = page.toc | first %}
        <a href="{{ skip.url | url }}" class="md-skip">
          {{ lang.t("skip.link") }}
        </a>
      {% endif %}
    </div>
    <div data-md-component="announce">
      {% if self.announce() %}
        <aside class="md-banner">
          <div class="md-banner__inner md-grid md-typeset">
            {% if "announce.dismiss" in features %}
              <button class="md-banner__button md-icon" aria-label="{{ lang.t('announce.dismiss') }}">
                {% include ".icons/material/close.svg" %}
              </button>
            {% endif %}
            {% block announce %}{% endblock %}
          </div>
          {% if "announce.dismiss" in features %}
            {% include "partials/javascripts/announce.html" %}
          {% endif %}
        </aside>
      {% endif %}
    </div>
    {% if config.extra.version %}
      <div data-md-component="outdated" hidden>
        {% if self.outdated() %}
          <aside class="md-banner md-banner--warning">
            <div class="md-banner__inner md-grid md-typeset">
              {% block outdated %}{% endblock %}
            </div>
            {% include "partials/javascripts/outdated.html" %}
          </aside>
        {% endif %}
      </div>
    {% endif %}
    {% block header %}
      {% include "partials/header.html" %}
    {% endblock %}
    <div class="md-container" data-md-component="container">
      {% block hero %}{% endblock %}
      {% block tabs %}
        {% if "navigation.tabs.sticky" not in features %}
          {% if "navigation.tabs" in features %}
            {% include "partials/tabs.html" %}
          {% endif %}
        {% endif %}
      {% endblock %}
      <main class="md-main" data-md-component="main">
        <div class="md-main__inner md-grid">
          {% block site_nav %}
            {% if nav %}
              {% if page.meta and page.meta.hide %}
                {% set hidden = "hidden" if "navigation" in page.meta.hide %}
              {% endif %}
              <div class="md-sidebar md-sidebar--primary" data-md-component="sidebar" data-md-type="navigation" {{ hidden }}>
                <div class="md-sidebar__scrollwrap">
                  <div class="md-sidebar__inner">
                    {% include "partials/nav.html" %}
                  </div>
                </div>
              </div>
            {% endif %}
            {% if "toc.integrate" not in features %}
              {% if page.meta and page.meta.hide %}
                {% set hidden = "hidden" if "toc" in page.meta.hide %}
              {% endif %}
              <div class="md-sidebar md-sidebar--secondary" data-md-component="sidebar" data-md-type="toc" {{ hidden }}>
                <div class="md-sidebar__scrollwrap">
                  <div class="md-sidebar__inner">
                    {% include "partials/toc.html" %}
                  </div>
                </div>
              </div>
            {% endif %}
          {% endblock %}
          {% block container %}
            <div class="md-content" data-md-component="content">
              <article class="md-content__inner md-typeset">
                {% block content %}
                  {% include "partials/content.html" %}
                {% endblock %}
              </article>
            </div>
          {% endblock %}
          {% include "partials/javascripts/content.html" %}
        </div>
        {% if "navigation.top" in features %}
          <a href="#" class="md-top md-icon" data-md-component="top" hidden>
            {% include ".icons/material/arrow-up.svg" %}
            {{ lang.t("top") }}
          </a>
        {% endif %}
      </main>
      {% block footer %}
        {% include "partials/footer.html" %}
      {% endblock %}
    </div>
    <div class="md-dialog" data-md-component="dialog">
      <div class="md-dialog__inner md-typeset"></div>
    </div>
    {% if config.extra.consent %}
      <div class="md-consent" data-md-component="consent" id="__consent" hidden>
        <div class="md-consent__overlay"></div>
        <aside class="md-consent__inner">
          <form class="md-consent__form md-grid md-typeset" name="consent">
            {% include "partials/consent.html" %}
          </form>
        </aside>
      </div>
      {% include "partials/javascripts/consent.html" %}
    {% endif %}
    {% block config %}
      {%- set app = {
        "base": base_url,
        "features": features,
        "translations": {},
        "search": "assets/javascripts/workers/search.16e2a7d4.min.js" | url
      } -%}
      {%- if config.extra.version -%}
        {%- set _ = app.update({ "version": config.extra.version }) -%}
      {%- endif -%}
      {%- if config.extra.tags -%}
        {%- set _ = app.update({ "tags": config.extra.tags }) -%}
      {%- endif -%}
      {%- set translations = app.translations -%}
      {%- for key in [
        "clipboard.copy",
        "clipboard.copied",
        "search.config.lang",
        "search.config.pipeline",
        "search.config.separator",
        "search.placeholder",
        "search.result.placeholder",
        "search.result.none",
        "search.result.one",
        "search.result.other",
        "search.result.more.one",
        "search.result.more.other",
        "search.result.term.missing",
        "select.version"
      ] -%}
        {%- set _ = translations.update({ key: lang.t(key) }) -%}
      {%- endfor -%}
      <script id="__config" type="application/json">
        {{- app | tojson -}}
      </script>
    {% endblock %}
    {% block scripts %}
<<<<<<< HEAD
      <script src="{{ 'assets/javascripts/bundle.58485186.min.js' | url }}"></script>
=======
      <script src="{{ 'assets/javascripts/bundle.144481d1.min.js' | url }}"></script>
>>>>>>> ae7ed95f
      {% for path in config.extra_javascript %}
        <script src="{{ path | url }}"></script>
      {% endfor %}
    {% endblock %}
    {% if page.meta and page.meta.ᴴₒᴴₒᴴₒ %}
      <link rel="stylesheet" href="{{ 'assets/stylesheets/extra.33a8ee18.min.css' | url }}">
      <script src="{{ 'assets/javascripts/extra/bundle.f719a234.min.js' | url }}" defer></script>
    {% endif %}
  </body>
</html><|MERGE_RESOLUTION|>--- conflicted
+++ resolved
@@ -34,7 +34,7 @@
       {% endif %}
     {% endblock %}
     {% block styles %}
-      <link rel="stylesheet" href="{{ 'assets/stylesheets/main.38cbebe6.min.css' | url }}">
+      <link rel="stylesheet" href="{{ 'assets/stylesheets/main.47fa6176.min.css' | url }}">
       {% if config.theme.palette %}
         {% set palette = config.theme.palette %}
         <link rel="stylesheet" href="{{ 'assets/stylesheets/palette.2505c338.min.css' | url }}">
@@ -243,17 +243,13 @@
       </script>
     {% endblock %}
     {% block scripts %}
-<<<<<<< HEAD
-      <script src="{{ 'assets/javascripts/bundle.58485186.min.js' | url }}"></script>
-=======
-      <script src="{{ 'assets/javascripts/bundle.144481d1.min.js' | url }}"></script>
->>>>>>> ae7ed95f
+      <script src="{{ 'assets/javascripts/bundle.cef3dc0e.min.js' | url }}"></script>
       {% for path in config.extra_javascript %}
         <script src="{{ path | url }}"></script>
       {% endfor %}
     {% endblock %}
     {% if page.meta and page.meta.ᴴₒᴴₒᴴₒ %}
-      <link rel="stylesheet" href="{{ 'assets/stylesheets/extra.33a8ee18.min.css' | url }}">
+      <link rel="stylesheet" href="{{ 'assets/stylesheets/extra.c2715e54.min.css' | url }}">
       <script src="{{ 'assets/javascripts/extra/bundle.f719a234.min.js' | url }}" defer></script>
     {% endif %}
   </body>
