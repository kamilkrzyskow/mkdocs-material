--- conflicted
+++ resolved
@@ -234,23 +234,14 @@
       </script>
     {% endblock %}
     {% block scripts %}
-<<<<<<< HEAD
-      <script src="{{ 'assets/javascripts/bundle.e1167f37.min.js' | url }}"></script>
-=======
-      <script src="{{ 'assets/javascripts/bundle.3020a18e.min.js' | url }}"></script>
->>>>>>> 46d907f7
+      <script src="{{ 'assets/javascripts/bundle.c45ce4b3.min.js' | url }}"></script>
       {% for path in config.extra_javascript %}
         <script src="{{ path | url }}"></script>
       {% endfor %}
     {% endblock %}
     {% if page.meta and page.meta.ᴴₒᴴₒᴴₒ %}
-<<<<<<< HEAD
-      <link rel="stylesheet" href="{{ 'assets/stylesheets/extra.07698e60.min.css' | url }}">
-      <script src="{{ 'assets/javascripts/extra/bundle.f719a234.min.js' | url }}" defer></script>
-=======
-      <link rel="stylesheet" href="{{ 'assets/stylesheets/extra.5c7f4198.min.css' | url }}">
+      <link rel="stylesheet" href="{{ 'assets/stylesheets/extra.ef53c8a4.min.css' | url }}">
       <script src="{{ 'assets/javascripts/extra/bundle.cfb3feee.min.js' | url }}" defer></script>
->>>>>>> 46d907f7
     {% endif %}
   </body>
 </html>