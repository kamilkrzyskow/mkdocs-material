--- conflicted
+++ resolved
@@ -22,11 +22,7 @@
   <meta name="twitter:title" content="{{ title }}">
   <meta name="twitter:description" content="{{ config.site_description }}">
   <meta name="twitter:image" content="{{ image }}">
-<<<<<<< HEAD
-  <link rel="stylesheet" href="{{ 'assets/stylesheets/overrides.177d4d59.min.css' | url }}">
-=======
-  <link rel="stylesheet" href="{{ 'overrides/assets/stylesheets/main.2aa486e8.min.css' | url }}">
->>>>>>> 07c43792
+  <link rel="stylesheet" href="{{ 'overrides/assets/stylesheets/main.dadc6109.min.css' | url }}">
 {% endblock %}
 {% block announce %}
   <a href="https://twitter.com/squidfunk">
@@ -66,5 +62,5 @@
       {{- configuration | tojson -}}
     </script>
   {% endblock %}
-  <script src="{{ 'overrides/assets/javascripts/bundle.576c0d5a.min.js' | url }}"></script>
+  <script src="{{ 'overrides/assets/javascripts/bundle.75e3dcac.min.js' | url }}"></script>
 {% endblock %}