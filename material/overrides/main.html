--- conflicted
+++ resolved
@@ -19,9 +19,5 @@
 {% endblock %}
 {% block scripts %}
   {{ super() }}
-<<<<<<< HEAD
-  <script src="{{ 'overrides/assets/javascripts/bundle.a47bf9ec.min.js' | url }}"></script>
-=======
-  <script src="{{ 'overrides/assets/javascripts/bundle.d71dce94.min.js' | url }}"></script>
->>>>>>> fa65bc6b
+  <script src="{{ 'overrides/assets/javascripts/bundle.a163e2c4.min.js' | url }}"></script>
 {% endblock %}