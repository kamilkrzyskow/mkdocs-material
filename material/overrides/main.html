--- conflicted
+++ resolved
@@ -23,9 +23,5 @@
 {% endblock %}
 {% block scripts %}
   {{ super() }}
-<<<<<<< HEAD
-  <script src="{{ 'assets/javascripts/custom.30be3006.min.js' | url }}"></script>
-=======
-  <script src="{{ 'assets/javascripts/custom.526c59dc.min.js' | url }}"></script>
->>>>>>> be95f490
+  <script src="{{ 'assets/javascripts/custom.129bd6ad.min.js' | url }}"></script>
 {% endblock %}