--- conflicted
+++ resolved
@@ -16,9 +16,5 @@
 {% endblock %}
 {% block scripts %}
   {{ super() }}
-<<<<<<< HEAD
-  <script src="{{ 'assets/javascripts/custom.019e56df.min.js' | url }}"></script>
-=======
-  <script src="{{ 'assets/javascripts/custom.ed9684d4.min.js' | url }}"></script>
->>>>>>> 85123400
+  <script src="{{ 'assets/javascripts/custom.d1c80c41.min.js' | url }}"></script>
 {% endblock %}