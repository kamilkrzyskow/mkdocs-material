[![Github Action][action-image]][action-link]
[![Downloads][downloads-image]][downloads-link]
[![Gitter][gitter-image]][gitter-link]
[![PyPI][pypi-image]][pypi-link]
[![dependabot][dependabot-image]][dependabot-link]

  [action-image]: https://github.com/squidfunk/mkdocs-material/workflows/ci/badge.svg?branch=master
  [action-link]: https://github.com/squidfunk/mkdocs-material/actions
  [downloads-image]: https://img.shields.io/pypi/dm/mkdocs-material.svg
  [downloads-link]: https://pypistats.org/packages/mkdocs-material
  [gitter-image]: https://badges.gitter.im/squidfunk/mkdocs-material.svg
  [gitter-link]: https://gitter.im/squidfunk/mkdocs-material
  [pypi-image]: https://img.shields.io/pypi/v/mkdocs-material.svg
  [pypi-link]: https://pypi.python.org/pypi/mkdocs-material
  [dependabot-image]: https://img.shields.io/badge/dependabot-enabled-06f.svg
  [dependabot-link]: https://dependabot.com

# Material for MkDocs

<<<<<<< HEAD
> ⚠️ __Help test Material 5 Beta – the next big iteration.__ It greatly improves
> the hackability of the theme and brings a lot of new features – see #1483.
=======
> ⚠️ __Help test [Material 5 Beta](https://github.com/squidfunk/mkdocs-material/issues/1483)!__
>>>>>>> 968d0d80

A Material Design theme for [MkDocs][1].

[![Material for MkDocs](https://raw.githubusercontent.com/squidfunk/mkdocs-material/master/docs/assets/images/material.png)][2]

  [1]: https://www.mkdocs.org
  [2]: https://squidfunk.github.io/mkdocs-material/

## Quick start

Install the latest version of Material with `pip`:

``` sh
pip install mkdocs-material
```

Append the following line to your project's `mkdocs.yml`:

``` yaml
theme:
  name: 'material'
```

## What to expect

* Responsive design and fluid layout for all kinds of screens and devices,
  designed to serve your project documentation in a user-friendly way in 41
  languages with optimal readability.

* Easily customizable primary and accent color, fonts, favicon and logo;
  straight forward localization through theme extension; integrated with Google
  Analytics, Disqus and GitHub.

* Well-designed search interface accessible through hotkeys (<kbd>F</kbd> or
  <kbd>S</kbd>), intelligent grouping of search results, search term
  highlighting and lazy loading.

For detailed installation instructions and a demo, visit
https://squidfunk.github.io/mkdocs-material/

## Support

If you're happy with Material for MkDocs and feel like giving something back,
you may check out squidfunk's [Amazon wish list][3].

  [3]: https://amzn.to/353WRpj

## License

**MIT License**

Copyright (c) 2016-2020 Martin Donath

Permission is hereby granted, free of charge, to any person obtaining a copy
of this software and associated documentation files (the "Software"), to
deal in the Software without restriction, including without limitation the
rights to use, copy, modify, merge, publish, distribute, sublicense, and/or
sell copies of the Software, and to permit persons to whom the Software is
furnished to do so, subject to the following conditions:

The above copyright notice and this permission notice shall be included in
all copies or substantial portions of the Software.

THE SOFTWARE IS PROVIDED "AS IS", WITHOUT WARRANTY OF ANY KIND, EXPRESS OR
IMPLIED, INCLUDING BUT NOT LIMITED TO THE WARRANTIES OF MERCHANTABILITY,
FITNESS FOR A PARTICULAR PURPOSE AND NON-INFRINGEMENT. IN NO EVENT SHALL THE
AUTHORS OR COPYRIGHT HOLDERS BE LIABLE FOR ANY CLAIM, DAMAGES OR OTHER
LIABILITY, WHETHER IN AN ACTION OF CONTRACT, TORT OR OTHERWISE, ARISING
FROM, OUT OF OR IN CONNECTION WITH THE SOFTWARE OR THE USE OR OTHER DEALINGS
IN THE SOFTWARE.<|MERGE_RESOLUTION|>--- conflicted
+++ resolved
@@ -17,12 +17,7 @@
 
 # Material for MkDocs
 
-<<<<<<< HEAD
-> ⚠️ __Help test Material 5 Beta – the next big iteration.__ It greatly improves
-> the hackability of the theme and brings a lot of new features – see #1483.
-=======
 > ⚠️ __Help test [Material 5 Beta](https://github.com/squidfunk/mkdocs-material/issues/1483)!__
->>>>>>> 968d0d80
 
 A Material Design theme for [MkDocs][1].
 
