--- conflicted
+++ resolved
@@ -29,7 +29,6 @@
     "lint": "make lint",
     "start": "make start"
   },
-<<<<<<< HEAD
   "dependencies": {
     "clipboard": "^2.0.0",
     "custom-event-polyfill": "^1.0.7",
@@ -52,39 +51,9 @@
     "css-mqpacker": "^7.0.0",
     "csso-cli": "^2.0.2",
     "html-minifier": "^4.0.0",
-=======
-  "dependencies": {},
-  "devDependencies": {
-    "@babel/cli": "^7.7.5",
-    "@babel/core": "^7.7.5",
-    "@babel/plugin-transform-react-jsx": "^7.7.4",
-    "@babel/preset-env": "^7.7.6",
-    "autoprefixer": "^9.7.3",
-    "babel-eslint": "^10.0.3",
-    "babel-loader": "^8.0.6",
-    "chalk": "^3.0.0",
-    "clipboard": "^2.0.0",
-    "copy-webpack-plugin": "^5.0.5",
-    "css-loader": "^3.3.2",
-    "css-mqpacker": "^7.0.0",
-    "cssmin": "^0.4.3",
-    "custom-event-polyfill": "^1.0.7",
-    "customizr": "^1.4.0",
-    "eslint": "^6.7.2",
-    "event-hooks-webpack-plugin": "^2.1.5",
-    "expose-loader": "^0.7.4",
-    "extract-loader": "^3.1.0",
-    "file-loader": "^5.0.2",
-    "html-minifier": "^4.0.0",
-    "imagemin-webpack-plugin": "^2.4.2",
-    "js-cookie": "^2.2.1",
-    "lunr": "^2.3.8",
-    "lunr-languages": "^1.4.0",
->>>>>>> 9327d499
     "material-design-color": "^2.3.2",
     "material-shadows": "^3.0.1",
     "modularscale-sass": "^3.0.10",
-<<<<<<< HEAD
     "node-sass": "^4.12.0",
     "nodemon": "^1.19.2",
     "postcss-cli": "^6.1.3",
@@ -101,23 +70,6 @@
     "webpack": "^4.41.0",
     "webpack-cli": "^3.3.9",
     "worker-loader": "^2.0.0"
-=======
-    "node-sass": "^4.13.0",
-    "optimize-css-assets-webpack-plugin": "^5.0.3",
-    "postcss-loader": "^3.0.0",
-    "promise-polyfill": "^8.1.3",
-    "sass-loader": "^7.3.1",
-    "style-loader": "^1.0.1",
-    "stylelint": "^12.0.0",
-    "stylelint-config-standard": "^19.0.0",
-    "stylelint-order": "^3.1.1",
-    "stylelint-scss": "^3.13.0",
-    "uglifyjs-3-webpack-plugin": "^1.2.4",
-    "unfetch": "^3.0.0",
-    "webpack": "^4.41.2",
-    "webpack-cli": "^3.3.10",
-    "webpack-manifest-plugin": "^2.2.0"
->>>>>>> 9327d499
   },
   "engines": {
     "node": ">= 10"
